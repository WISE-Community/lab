--- conflicted
+++ resolved
@@ -173,16 +173,12 @@
   STRENGTH:  3
 };
 
-<<<<<<< HEAD
 exports.VDW_INDICES = VDW_INDICES = {
   ATOM1   :  0,
   ATOM2   :  1
 };
 
-exports.SAVEABLE_INDICES = SAVEABLE_INDICES = ["X", "Y","VX","VY", "CHARGE", "ELEMENT"];
-=======
 exports.SAVEABLE_INDICES = SAVEABLE_INDICES = ["X", "Y","VX","VY", "CHARGE", "ELEMENT", "PINNED"];
->>>>>>> 843622dc
 
 exports.makeModel = function() {
 
