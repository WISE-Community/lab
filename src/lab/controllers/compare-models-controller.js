/*globals

  controllers

  modeler
  ModelPlayer
  Thermometer
  SliderComponent
  layout

  $
  alert

  model: true
  model_player: true
*/
/*jslint onevar: true*/
controllers.compareModelsController = function(molecule_view_id, appletContainerID, modelSelectID, modelConfig, playerConfig) {

  var layoutStyle         = playerConfig.layoutStyle,
      autostart           = playerConfig.autostart,
      maximum_model_steps = playerConfig.maximum_model_steps,
      lj_epsilon_max      = playerConfig.lj_epsilon_max,
      lj_epsilon_min      = playerConfig.lj_epsilon_min,

      elements            = modelConfig.elements,
      atoms_properties    = modelConfig.atoms,
      mol_number          = modelConfig.mol_number,
      temperature_control = modelConfig.temperature_control,
      temperature         = modelConfig.temperature,
      coulomb_forces      = modelConfig.coulomb_forces,
      width               = modelConfig.width,
      height              = modelConfig.height,

      nodes,

      molecule_container,
      modelListener,
      step_counter,
      therm,
      epsilon_slider,
      viewLists,
      jsonFullPath, cmlFullPath,
      appletString,
      appletContainer,
      appletOptions = {},
      applet, cmlPath,
      start, stop, reset,
      modelSelect, pathList, hash;

  function controller() {

    // ------------------------------------------------------------
    //
    // Main callback from model process
    //
    // Pass this function to be called by the model on every model step
    //
    // ------------------------------------------------------------

    function modelListener(e) {
      molecule_container.update_molecule_positions();
    }

    // ------------------------------------------------------------
    //
    // Create model and pass in properties
    //
    // ------------------------------------------------------------

    function createModel() {
      model = modeler.model({
          elements: elements,
          model_listener: modelListener,
          temperature: temperature,
          lennard_jones_forces: true,
          coulomb_forces: coulomb_forces,
          temperature_control: temperature_control,
          width: width,
          height: height
        });

      if (atoms_properties) {
        model.createNewAtoms(atoms_properties);
      } else if (mol_number) {
        model.createNewAtoms(mol_number);
        model.relax();
      } else {
        throw new Error("simpleModelController: tried to create a model without atoms or mol_number.");
      }
    }

    // ------------------------------------------------------------
    //
    // Create Views
    //
    // ------------------------------------------------------------

    function setupViews() {

      // ------------------------------------------------------------
      //
      // Create player and container view for model
      //
      // ------------------------------------------------------------

      layout.selection = layoutStyle;

      model_player = new ModelPlayer(model, autostart);
      molecule_container = layout.moleculeContainer(molecule_view_id,
        {
          playback_controller:  false,
          play_only_controller: false,
          model_time_label:     true,
          grid_lines:           true,
          xunits:               true,
          yunits:               true,
          xmax:                 width,
          ymax:                 height,
          get_nodes:            function() { return model.get_nodes(); },
          get_num_atoms:        function() { return model.get_num_atoms(); }
        }
      );

      molecule_container.updateMoleculeRadius();
      molecule_container.setup_particles();

      // ------------------------------------------------------------
      //
      // Setup Java MW applet
      //
      // ------------------------------------------------------------

      cmlPath = currentCMLPath();
      if (cmlPath) {
        appletOptions = {
          params: [["script", "page:0:import " + "/imports/legacy-mw-content/" + cmlPath]]
        };
      } else {
        appletOptions = {};
      }
      appletContainer = layout.appletContainer(appletContainerID, appletOptions);

      // ------------------------------------------------------------
      //
      // Setup list of views used by layout system
      //
      // ------------------------------------------------------------

      viewLists = {
        moleculeContainers:      [molecule_container],
        appletContainers:        [appletContainer]
      };

      layout.setupScreen(viewLists);

    }

    // ------------------------------------------------------------
    //
    // Model Controller
    //
    // ------------------------------------------------------------

    function modelStop() {
      model.stop();
    }

    function modelGo() {
      model.on("tick", modelListener);
      model.resume();
    }

    function modelStepBack() {
      model.stop();
      model.stepBack();
    }

    function modelStepForward() {
      model.stop();
      model.stepForward();
    }

    function modelReset() {
      model.stop();
      createModel();
      setupModel();
      modelListener();
    }

    // ------------------------------------------------------------
    //
    //   Molecular Model Setup
    //
    // ------------------------------------------------------------

    function setupModel() {
      nodes = model.get_nodes();

      model.resetTime();

      modelStop();
      model.on("tick", modelListener);
      step_counter = model.stepCounter();
    }

    // ------------------------------------------------------------
    //
    //   Model List Setup
    //
    // ------------------------------------------------------------

    function currentJsonPath() {
      hash = document.location.hash;
      if (hash.length > 0) {
        return hash.substr(1, hash.length);
      } else {
        return false;
      }
    }

    function currentCMLPath() {
      var path = currentJsonPath();
      if (path) {
        return pathList[path.replace("/imports/legacy-mw-content/converted/", "")].cmlPath;
      } else {
        return false;
      }
    }

    modelSelect = document.getElementById(modelSelectID);

    function updateModelSelect() {
      var path = currentJsonPath();
      if (path) {
        modelSelect.value = path.replace("/imports/legacy-mw-content/converted/", "");
      } else {
        modelSelect.value = "two-atoms-two-elements/two-atoms-two-elements$0.json";
      }
    }

    function createPathList() {
      var i, j, item, sectionList, sectionPath;
      pathList = {};
      for(i = 0; i < modelList.length; i++) {
        sectionList = modelList[i];
        sectionPath = sectionList.section;
        for(j = 0; j < sectionList.content.length; j++) {
          item = sectionList.content[j];
          pathList[sectionPath + "/" + item.content[0]] = {
            "name": item.name, 
            "jsonPath": sectionPath + "/" + item.content[0],
            "cmlPath":  sectionPath + "/" + item.content[1]
          };
        }
      }
    }

    function processModelList() {
      createPathList();
      d3.select(modelSelect).selectAll("optgroup")
          .data(modelList)
        .enter().append("optgroup")
          .attr("label", function(d) { return d.section; })
          .selectAll("option")
              .data(function(d) { return d.content; })
            .enter().append("option")
              .text(function(d) { return d.name; })
              .attr("value", function(d) { 
                return pathList[d.path + d.content[0]].jsonPath; })
              .attr("data-cml-path", function(d) { 
                return pathList[d.path + d.content[0]].cmlPath; });
      updateModelSelect();
    }


    // ------------------------------------------------------------
    //
    //   Java MW Applet Setup
    //
    // ------------------------------------------------------------

    function runMWScript(script) {
      return appletContainer.applet.runMwScript(script);
    }

    start = document.getElementById("start");
    start.onclick = function() {
      runMWScript("mw2d:1:run");
      modelGo();
    };

    stop = document.getElementById("stop");
    stop.onclick = function() {
      runMWScript("mw2d:1:stop");
      modelStop();
    };

    reset = document.getElementById("reset");
    reset.onclick = function() {
      runMWScript("mw2d:1:reset");
      modelReset();
    };

    function modelSelectHandler() {
      var selection = $(modelSelect).find("option:selected"),
          initialPath = "/imports/legacy-mw-content/",
          jsonPath = selection.attr("value"),
          cmlPath =  selection.data("cml-path");

      jsonFullPath = initialPath + "converted/" + jsonPath;
      cmlFullPath  = initialPath + cmlPath;
      appletOptions.params = [["script", "page:0:import " + cmlFullPath]];
      document.location.hash = "#" + jsonFullPath;
    }

    modelSelect.onchange = modelSelectHandler;

    function setupMWApplet() {
      if (currentCMLPath()) {
        appletOptions = { params: [["script", "page:0:import " + currentCMLPath()]] };
        appletContainer = layout.appletContainer(appletContainerID, appletOptions);
        runMWScript("page:0:set frank false");
        viewLists.appletContainers = [appletContainer];
        layout.setupScreen(viewLists);
      }
    }

    // ------------------------------------------------------------
    //
    //  Wire up screen-resize handlers
    //
    // ------------------------------------------------------------

    function onresize() {
      layout.setupScreen(viewLists);
    }

    document.onwebkitfullscreenchange = onresize;
    window.onresize = onresize;

    // ------------------------------------------------------------
    //
    // Handle keyboard shortcuts for model operation
    //
    // ------------------------------------------------------------

    function handleKeyboardForModel(evt) {
      evt = (evt) ? evt : ((window.event) ? event : null);
      if (evt) {
        switch (evt.keyCode) {
          case 32:                // spacebar
            if (model.is_stopped()) {
              molecule_container.playback_component.action('play');
            } else {
              molecule_container.playback_component.action('stop');
            }
            evt.preventDefault();
          break;
          case 13:                // return
            molecule_container.playback_component.action('play');
            evt.preventDefault();
          break;
          case 37:                // left-arrow
            if (!model.is_stopped()) {
              molecule_container.playback_component.action('stop');
            }
            modelStepBack();
            evt.preventDefault();
          break;
          case 39:                // right-arrow
            if (!model.is_stopped()) {
              molecule_container.playback_component.action('stop');
            }
            modelStepForward();
            evt.preventDefault();
          break;
        }
      }
    }

    document.onkeydown = handleKeyboardForModel;

    // ------------------------------------------------------------
    //
    // Reset the model after everything else ...
    //
    // ------------------------------------------------------------

    // try {
      processModelList();
      createModel();
      setupModel();
      setupViews();
<<<<<<< HEAD
      updateModelSelect();
      // setupMWApplet();
=======
      setupMWApplet();
    } catch(e) {
      alert(e);
      throw new Error(e);
    }

    // ------------------------------------------------------------
    // Setup therm, epsilon_slider & sigma_slider components ... after fluid layout
    // ------------------------------------------------------------
    //
    // therm = new Thermometer('#thermometer', model.temperature(), 200, 4000);
    //
    // function updateTherm(){
    //   therm.add_value(model.get("temperature"));
    // }
    //
    // model.addPropertiesListener(["temperature"], updateTherm);
    // updateTherm();

    // epsilon_slider = new SliderComponent('#attraction_slider',
    //   function (v) {
    //     model.set({epsilon: v} );
    //   }, lj_epsilon_max, lj_epsilon_min, epsilon);
>>>>>>> 8616fc17

    // } catch(e) {
    //   alert(e);
    //   throw new Error(e);
    // }

<<<<<<< HEAD
=======
    // model.addPropertiesListener(["epsilon"], updateEpsilon);
    // updateEpsilon();

    // ------------------------------------------------------------
    // Setup heat and cool buttons
    // ------------------------------------------------------------

    // layout.heatCoolButtons("#heat_button", "#cool_button", 0, 3800, model, function (t) { therm.add_value(t); });

    // ------------------------------------------------------------
    // Add listener for coulomb_forces checkbox
    // ------------------------------------------------------------

    // $(layout.coulomb_forces_checkbox).attr('checked', model.get("coulomb_forces"));

    // function updateCoulombCheckbox() {
    //   $(layout.coulomb_forces_checkbox).attr('checked', model.get("coulomb_forces"));
    //   molecule_container.setup_particles();
    // }
    //
    // model.addPropertiesListener(["coulomb_forces"], updateCoulombCheckbox);
    // updateCoulombCheckbox();

    // ------------------------------------------------------------
    //
    // Start if autostart is true
    //
    // ------------------------------------------------------------

    // if (autostart) {
    //   modelGo();
    // }
>>>>>>> 8616fc17
  }
  controller();
  return controller;
};<|MERGE_RESOLUTION|>--- conflicted
+++ resolved
@@ -392,15 +392,8 @@
       createModel();
       setupModel();
       setupViews();
-<<<<<<< HEAD
       updateModelSelect();
       // setupMWApplet();
-=======
-      setupMWApplet();
-    } catch(e) {
-      alert(e);
-      throw new Error(e);
-    }
 
     // ------------------------------------------------------------
     // Setup therm, epsilon_slider & sigma_slider components ... after fluid layout
@@ -419,15 +412,11 @@
     //   function (v) {
     //     model.set({epsilon: v} );
     //   }, lj_epsilon_max, lj_epsilon_min, epsilon);
->>>>>>> 8616fc17
-
-    // } catch(e) {
-    //   alert(e);
-    //   throw new Error(e);
+
+    // function updateEpsilon(){
+    //   epsilon_slider.set_scaled_value(model.get("epsilon"));
     // }
 
-<<<<<<< HEAD
-=======
     // model.addPropertiesListener(["epsilon"], updateEpsilon);
     // updateEpsilon();
 
@@ -460,7 +449,6 @@
     // if (autostart) {
     //   modelGo();
     // }
->>>>>>> 8616fc17
   }
   controller();
   return controller;
