--- conflicted
+++ resolved
@@ -70,6 +70,11 @@
 
       this._$stepBackward.on("click", scriptingAPI.stepBack);
       this._$stepForward.on("click", scriptingAPI.stepForward);
+
+      this._$playPause.attr("title", "Start / pause the simulation");
+      this._$reset.attr("title", "Reset the simulation");
+      this._$stepBackward.attr("title", "Step back");
+      this._$stepForward.attr("title", "Step forward");
     },
 
     text: function () {
@@ -85,6 +90,10 @@
       this._$reset.on('click', scriptingAPI.reset);
       this._$start.on('click', scriptingAPI.start);
       this._$stop.on('click', scriptingAPI.stop);
+
+      this._$start.attr("title", "Start the simulation or data collection");
+      this._$stop.attr("title",  "Stop the simulation or data collection");
+      this._$reset.attr("title", "Reset the simulation or data collection");
     }
   };
 
@@ -95,22 +104,6 @@
       } else {
         this._$playPause.addClass("playing");
       }
-<<<<<<< HEAD
-    }, this));
-    this._$stepBackward.on("click", function () {
-      scriptingAPI.api.stepBack();
-    });
-    this._$stepForward.on("click", function () {
-      scriptingAPI.api.stepForward();
-    });
-
-    this._$playPause.attr("title", "Start / pause the simulation");
-    this._$reset.attr("title", "Reset the simulation");
-    this._$stepBackward.attr("title", "Step back");
-    this._$stepForward.attr("title", "Step forward");
-  }
-  inherit(PlaybackController, InteractiveComponent);
-=======
 
       if (this._modelPlayable) {
         this._$playPause.removeClass("disabled");
@@ -132,7 +125,6 @@
       }
     }
   };
->>>>>>> a6066cac
 
   /**
    * Updates play / pause button.
