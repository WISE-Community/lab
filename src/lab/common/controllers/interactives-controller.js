--- conflicted
+++ resolved
@@ -465,14 +465,9 @@
         // Validate interactive.
         controller.interactive = validateInteractive(controller.interactive);
         interactive = controller.interactive;
-<<<<<<< HEAD
-=======
-
-        // Ensure that interactive initialization is always the same if it's desired ("randomSeed"
-        // paramenter is provided).
+        // Ensure that interactive initialization is always the same if it's desired
+        // ("randomSeed" paramenter is provided).
         generateRandomSeed();
-
->>>>>>> dc184bd2
         // Set up the list of possible modelDefinitions.
         modelDefinitions = interactive.models;
         for (var i = 0, len = modelDefinitions.length; i < len; i++) {
@@ -1111,14 +1106,10 @@
       reloadModel: function() {
         model.stop();
         notifyWillResetModelAnd(function() {
-<<<<<<< HEAD
-          controller.loadModel(currentModelID);
-=======
           // Ensure that model reload is always the same if it's desired ("randomSeed" paramenter
           // is provided).
           generateRandomSeed();
-          modelController.reload();
->>>>>>> dc184bd2
+          controller.loadModel(currentModelID);
         });
       },
 
