/*global $, define: false, d3: false */
// ------------------------------------------------------------
//
//   SVG View Container
//
// ------------------------------------------------------------
define(function (require) {
  // Dependencies.
  var performance           = require('common/performance'),
      getNextTabIndex       = require('common/views/tab-index'),
      HitTestingHelper      = require('common/views/hit-testing-helper'),
      console               = require('common/console'),
      PIXI                  = require('pixi'),

      CANVAS_OVERSAMPLING = 1.5,

      MAX_Z_INDEX = 1000;

  return function SVGContainer(model, modelUrl, Renderer, opt) {
        // Public API object to be returned.
    var api,

        // Coordinate system origin. Supported values are 'bottom-left' and 'top-left'.
        origin = opt && opt.origin || 'bottom-left',

        $el,
        node,
        emsize,
        fontSizeInPixels,

        plotContainer, backgroundContainer, foregroundContainer,

        backgroundRect, backgroundGroup, foregroundGroup, brushContainer,

        pixiRenderers, pixiStages, pixiContainers,

        hitTestingHelper,
        viewportZIndex = 0,

        cx, cy,
        padding, size, modelSize, viewport, viewPortZoom,

        model2canvas    = d3.scale.linear(),
        model2canvasInv = d3.scale.linear(),

        // Basic scaling functions for position, it transforms model units to "pixels".
        // Use it for positions of objects rendered inside the view.
        //
        // This function is exposed in public API. Never ever recreated it, as
        // renderers and sub-renders will loose reference to valid scale
        // function.
        model2px = d3.scale.linear(),

        // Inverted scaling function for position transforming model units to "pixels".
        // Use it for Y coordinates, as Y axis in model coordinate system increases
        // from bottom to top, while but SVG has increases from top to bottom.
        //
        // This function is exposed in public API. Never ever recreated it, as
        // renderers and sub-renders will loose reference to valid scale
        // function.
        model2pxInv = d3.scale.linear(),

        clickHandler,
        dragHandler,
        // d3.svg.brush object used to implement select action. It should be
        // updated each time model2px and model2pxInv functions are changed!
        selectBrush,

        dispatch = d3.dispatch("viewportDrag"),

        renderer;

    function nextViewportZIndex() {
      return viewportZIndex++;
    }

    function getFontSizeInPixels() {
      return parseFloat($el.css('font-size')) || 18;
    }

    // Padding is based on the calculated font-size used for the model view container.
    function updatePadding() {
      fontSizeInPixels = getFontSizeInPixels();
      // Convert value to "em", using 18px as a basic font size.
      // It doesn't have to reflect true 1em value in current context.
      // It just means, that we assume that for 18px font-size,
      // padding and playback have scale 1.
      emsize = fontSizeInPixels / 18;

      padding = {
         "top":    0 * emsize,
         "right":  0 * emsize,
         "bottom": 0 * emsize,
         "left":   0 * emsize
      };

      if (model.get("xunits") || model.get("yunits")) {
        padding.bottom += (fontSizeInPixels * 1.2);
        padding.left +=   (fontSizeInPixels * 1.3);
        padding.top +=    (fontSizeInPixels/2);
        padding.right +=  (fontSizeInPixels/2);
      }

      if (model.get("xlabel") || model.get("ylabel")) {
        padding.bottom += (fontSizeInPixels * 0.8);
        padding.left +=   (fontSizeInPixels * 0.8);
      }
    }

    function scale() {
      var viewPortWidth = model.get("viewPortWidth"),
          viewPortHeight = model.get("viewPortHeight"),
          viewPortX = model.get("viewPortX"),
          viewPortY = model.get("viewPortY"),
          aspectRatio,
          width, height;

      viewPortZoom = model.get("viewPortZoom") || 1;

      // Model size in model units.
      modelSize = {
        "minX": model.get('minX'),
        "minY": model.get('minY'),
        "maxX": model.get('maxX'),
        "maxY": model.get('maxY')
      };

      // Note that viewPort specification can be undefined and then viewport
      // should fit the model.
      viewport = {
        width: viewPortWidth != null ? viewPortWidth : modelSize.maxX - modelSize.minX,
        height: viewPortHeight != null ? viewPortHeight : modelSize.maxY - modelSize.minY,
        x: viewPortX != null ? viewPortX : modelSize.minX,
        y: viewPortY != null ? viewPortY : modelSize.minY
      };

      viewport.scaledWidth  = viewport.width / viewPortZoom;
      viewport.scaledHeight = viewport.height / viewPortZoom;
      if (origin === 'bottom-left') {
        viewport.y += viewport.scaledHeight;
      }

      aspectRatio = viewport.width / viewport.height;

      updatePadding();

      cx = $el.width();
      width = cx - padding.left  - padding.right;
      height = width / aspectRatio;
      cy = height + padding.top  + padding.bottom;
      node.style.height = cy + "px";

      // Plot size in px.
      size = {
        "width":  cx - padding.left - padding.right,
        "height": cy - padding.top  - padding.bottom
      };

      size = {
        "width":  width,
        "height": height
      };

      // Basic model2px scaling function for position.
      model2px
        .domain([0, viewport.width])
        .range([0, size.width]);

      model2canvas
        .domain([0, viewport.scaledWidth])
        .range([0, size.width * CANVAS_OVERSAMPLING]);

      // Inverted model2px scaling function for position (for y-coordinates, domain can be inverted).
      model2pxInv
        .domain([viewport.height, 0])
        .range(origin === 'bottom-left' ? [0, size.height] : [size.height, 0]);

      model2canvasInv
        .domain([viewport.scaledHeight, 0])
        .range(origin === 'bottom-left' ? [0, size.height * CANVAS_OVERSAMPLING] :
                                          [size.height * CANVAS_OVERSAMPLING, 0]);

      if (selectBrush) {
        // Update brush to use new scaling functions.
        selectBrush
          .x(model2px)
          .y(model2pxInv);
      }
    }

    function redrawGridLinesAndLabels() {
          // Overwrite default model2px and model2pxInv to display correct units.
      var model2px = d3.scale.linear().domain([viewport.x, viewport.x + viewport.scaledWidth]).range([0, size.width]),
          model2pxInv = d3.scale.linear().domain([viewport.y, viewport.y - viewport.scaledHeight]).range([0, size.height]),
          tx = function(d) { return "translate(" + model2px(d) + ",0)"; },
          ty = function(d) { return "translate(0," + model2pxInv(d) + ")"; },
          stroke = function(d) { return d ? "#ccc" : "#666"; },
          fx = model2px.tickFormat(5),
          fy = model2pxInv.tickFormat(5),
          lengthUnits = model.getUnitDefinition ? model.getUnitDefinition('length') : "",
          xlabel, ylabel;

      if (d3.event && d3.event.transform) {
        d3.event.transform(model2px, model2pxInv);
      }

      plotContainer.selectAll("g.x, g.y").remove();

      // Regenerate x-ticks…
      var gx = plotContainer.selectAll("g.x")
          .data(model2px.ticks(5), String)
          .attr("transform", tx)
          .classed("axes", true);

      gx.select("text").text(fx);

      var gxe = gx.enter().insert("g", "a")
          .attr("class", "x")
          .attr("transform", tx);

      if (model.get("gridLines")) {
        gxe.append("line")
            .attr("stroke", stroke)
            .attr("y1", 0)
            .attr("y2", size.height);
      } else {
        gxe.selectAll("line").remove();
      }

      // x-axis units
      if (model.get("xunits")) {
        gxe.append("text")
            .attr("class", "xunits")
            .attr("y", size.height)
            .attr("dy", fontSizeInPixels*0.8 + "px")
            .attr("text-anchor", "middle")
            .text(fx);
      } else {
        gxe.select("text.xunits").remove();
      }

      gx.exit().remove();

      // x-axis label
      xlabel = plotContainer.selectAll("text.xlabel").data(model.get("xlabel") ? [lengthUnits.pluralName] : []);
      xlabel.enter().append("text")
          .attr("class", "axis")
          .attr("class", "xlabel")
          .attr("x", size.width / 2)
          .attr("y", size.height)
          .attr("dy", (fontSizeInPixels * 1.6) + "px")
          .style("text-anchor", "middle");
      xlabel.text(String);
      xlabel.exit().remove();

      // Regenerate y-ticks…
      var gy = plotContainer.selectAll("g.y")
          .data(model2pxInv.ticks(5), String)
          .attr("transform", ty)
          .classed("axes", true);

      gy.select("text")
          .text(fy);

      var gye = gy.enter().insert("g", "a")
          .attr("class", "y")
          .attr("transform", ty)
          .attr("background-fill", "#FFEEB6");

      if (model.get("gridLines")) {
        gye.append("line")
            .attr("stroke", stroke)
            .attr("x1", 0)
            .attr("x2", size.width);
      } else {
        gye.selectAll("line").remove();
      }

      // y-axis units
      if (model.get("yunits")) {
        gye.append("text")
            .attr("class", "yunits")
            .attr("x", "-0.3em")
            .attr("dy", fontSizeInPixels/6 + "px")
            .attr("text-anchor", "end")
            .text(fy);
      } else {
        gxe.select("text.yunits").remove();
      }

      gy.exit().remove();

      // y-axis label
      ylabel = plotContainer.selectAll("text.ylabel").data(model.get("ylabel") ? [lengthUnits.pluralName] : []);
      ylabel.enter().append("text")
          .attr("class", "axis")
          .attr("class", "ylabel")
          .style("text-anchor","middle")
          .attr("transform","translate(" + -fontSizeInPixels * 1.6 + " " + size.height / 2 + ") rotate(-90)");
      ylabel.text(String);
      ylabel.exit().remove();
    }

    // Setup background.
    function setupBackground() {
      var color = model.get("backgroundColor") || "rgba(0, 0, 0, 0)";
      backgroundRect.attr("fill", color);
      // Set color of PIXI.Stage to fix an issue with outlines around the objects that are visible
      // when WebGL renderer is being used. It only happens when PIXI.Stage background is different
      // from model container background. It's necessary to convert color into number, as PIXI
      // accepts only numbers. D3 helps us handle color names like "red", "green" etc. It doesn't
      // support rgba values, so ingore alpha channel.
      pixiStages.forEach(function (pixiStage) {
        pixiStage.setBackgroundColor(parseInt(d3.rgb(color.replace("rgba", "rgb")).toString().substr(1), 16));
      });
    }

    function mousedown() {
      setFocus();
    }

    function setFocus() {
      if (model.get("enableKeyboardHandlers")) {
        node.focus();
      }
    }

    function basicSVGAttrs() {
      return this.attr({
        // TODO confirm xmlns def is required?
        'xmlns': 'http://www.w3.org/2000/svg',
        'xmlns:xmlns:xlink': 'http://www.w3.org/1999/xlink', // hack: doubling xmlns: so it doesn't disappear once in the DOM
        'overflow': 'hidden' // Important in IE! Otherwise content won't be clipped by SVG container
      });
    }

    function layeredOnTop() {
      return this.style({
        position: "absolute",
        top: 0,
        left: 0
      });
    }

    function renderContainer() {
      var viewBox;

      // Update cx, cy, size, viewport and modelSize variables.
      scale();

      // Create container, or update properties if it already exists.
      if (plotContainer === undefined) {

        plotContainer = d3.select(node).append("svg")
          .attr("class", "root-layer container plot-container")
          .style("z-index", nextViewportZIndex())
          .call(basicSVGAttrs);

        backgroundRect = plotContainer.append("rect")
          .attr("class", "container-background background");

        backgroundContainer = d3.select(node).append("svg")
          .attr("class", "root-layer container background-container svg-viewport")
          .style("z-index", nextViewportZIndex())
          .call(basicSVGAttrs);

        backgroundGroup = backgroundContainer.append("g");

        foregroundContainer = d3.select(node).append("svg")
          .attr("class", "root-layer container foreground-container svg-viewport")
          .style("z-index", MAX_Z_INDEX)
          .on("contextmenu", function() {
            // Disable default context menu on foreground container, as otherwise it  covers all
            // possible context menu that can be used by layers beneath.
            d3.event.preventDefault();
          })
          .call(basicSVGAttrs);

        foregroundGroup = foregroundContainer.append("g");

        brushContainer = foregroundContainer.append("g")
          .attr("class", "brush-container");

        // Root layers should overlap each other.
        d3.select(node).selectAll(".root-layer").call(layeredOnTop);

        if (model.get("enableKeyboardHandlers")) {
          d3.select(node)
            .attr("tabindex", 0)
            .on("mousedown", mousedown);
        }

        pixiRenderers = [];
        pixiStages = [];
        pixiContainers = [];

        // Setup custom hit testing similar to one provided natively by SVG. So layers can overlap,
        // but only real objects (elements inside layer) will block mouse events.
        hitTestingHelper = new HitTestingHelper(foregroundContainer.node());
        hitTestingHelper.addLayer(plotContainer.node());
        hitTestingHelper.addLayer(backgroundContainer.node());
      }

      // Dimension/position of all the root layers
      d3.select(node).selectAll('.root-layer')
        .attr({
          width: cx,
          height: cy,
          left: padding.left,
          top: padding.top
        })
        // Update style values too, as otherwise SVG isn't clipped correctly e.g. in Safari.
        .style({
          width: cx + "px",
          height: cy + "px"
        });

      pixiRenderers.forEach(function (pixiRenderer) {
        pixiRenderer.resize(cx * CANVAS_OVERSAMPLING, cy * CANVAS_OVERSAMPLING);
        $(pixiRenderer.view).css({
          width: cx,
          height: cy
        });
      });

      viewBox = model2px(viewport.x) + " " +
                model2pxInv(viewport.y) + " " +
                model2px(viewport.scaledWidth) + " " +
                model2px(viewport.scaledHeight);

      // Apply the viewbox to all "viewport" layers we have created
      d3.select(node).selectAll(".svg-viewport").attr({
        viewBox: viewBox,
        x: 0,
        y: 0,
        width: model2px(viewport.width),
        height: model2px(viewport.height)
      });

      pixiContainers.forEach(function (pixiContainer) {
        // It would be nice to set position of PIXI.Stage object, but it doesn't work. We have
        // to use nested PIXI.DisplayObjectContainer:
        pixiContainer.pivot.x = model2canvas(viewport.x);
        pixiContainer.pivot.y = model2canvasInv(viewport.y);
        // This would also work:
        // pixiContainer.scale.x = pixiContainer.scale.y = (modelSize.maxX - modelSize.minX) /
        //                                                  viewport.scaledWidth;
        // and would be pretty fast, however sprites will be pixelated. To ensure that quality isn't
        // affected it's better to modify .model2canvas() functions.
      });

      // Update padding, as it can be changed after rescaling.
      // TODO move this up to where other attrs are set on 'layers'. It doesn't look like 'padding'
      // is changed between here and there (and if it *is*, that needs to be made more explicit.)

      // Rescale main plot.
      backgroundRect
        .attr({
          width: model2px(viewport.width),
          height: model2px(viewport.height),
          x: 0,
          y: 0
        });

      redrawGridLinesAndLabels();
      api.renderCanvas();
    }

    // Support viewport dragging behavior.
    function viewportDragging() {
      var xs = [],
          ys = [],
          ts = [],
          samples = 8,
          newDrag = false,
          dragOpt = model.properties.viewPortDrag || false,
          vx, vy, t,
          dragBehavior;

      if (dragOpt === false) {
        // This causes that drag behavior will be removed and dragging of
        // other nodes will work again. It's based on the d3 implementation,
        // please see drag() function here:
        // https://github.com/mbostock/d3/blob/master/src/behavior/drag.js
        plotContainer.on("mousedown.drag", null)
            .on("touchstart.drag", null)
            .classed("draggable", false);
        return;
      }

      dragBehavior = d3.behavior.drag();
      dragBehavior.on("dragstart", function () {
        newDrag = true;
        xs.length = 0;
        ys.length = 0;
        ts.length = 0;
        updateArrays();

        // Prevent default on mousemove. It's necessary when we deal with synthetic mouse
        // events translated from touch events. Then we have to prevent default action (panning,
        // zooming etc.).
        d3.select(window).on("mousemove.viewport-drag", function () {
          d3.event.preventDefault();
        });
      }).on("drag", function () {
        var dx = dragOpt === "y" ? 0 : model2px.invert(d3.event.dx),
            dy = dragOpt === "x" ? 0 : model2px.invert(d3.event.dy);
        model.properties.viewPortX -= dx;
        model.properties.viewPortY += dy;
        dispatch.viewportDrag();
        updateArrays();
      }).on("dragend", function () {
        d3.select(window).on("mousemove.viewport-drag", null);

        updateArrays();
        var last = xs.length - 1,
            dt = ts[last] - ts[0];
        // Prevent from division by 0.
        if (dt < 1e-5) return;
        // When time difference between last 'drag' and 'dragend' events is
        // bigger than 100ms assume that there should be no interia (it means
        // that pointer was staying in one place > 100ms just before 'mouseup').
        if (ts[last] - ts[last - 1] > 100) return;
        vx = (xs[last] - xs[0]) / dt;
        vy = (ys[last] - ys[0]) / dt;
        t  = ts[last];
        newDrag = false;
        d3.timer(step);
      });

      plotContainer.call(dragBehavior).classed("draggable", true);

      function updateArrays() {
        xs.push(model.properties.viewPortX);
        ys.push(model.properties.viewPortY);
        ts.push(performance.now());
        if(xs.length > samples) {
          xs.shift();
          ys.shift();
          ts.shift();
        }
      }

      function step() {
        if (newDrag) return true;

        var now = performance.now(),
            dt = now - t,
            ax = -0.003 * vx,
            ay = -0.003 * vy;

        // Update positions.
        model.properties.viewPortX += vx * dt + 0.5 * ax * dt * dt;
        model.properties.viewPortY += vy * dt + 0.5 * ay * dt * dt;
        dispatch.viewportDrag();
        // Update velocities.
        vx += ax * dt;
        vy += ay * dt;
        // Update last time.
        t = now;

        if (Math.abs(vx) < 1e-5 && Math.abs(vy) < 1e-5) {
          return true;
        }
        return false;
      }
    }

    function removeClickHandlers() {
      var selector;
      for (selector in clickHandler) {
        if (clickHandler.hasOwnProperty(selector)) {
          plotContainer.selectAll(selector).on("click.custom", null);
        }
      }
    }

    function init() {
      // Setup model view state.
      renderContainer();
      viewportDragging();

      clickHandler = {};
      dragHandler = {};

      // Register listeners.
      // Redraw container each time when some visual-related property is changed.
      model.addPropertiesListener([ "backgroundColor"], api.repaint);
      model.addPropertiesListener(["gridLines", "xunits", "yunits", "xlabel", "ylabel",
                                   "viewPortX", "viewPortY", "viewPortZoom"],
                                   renderContainer);
      model.addPropertiesListener(["viewPortDrag"],
                                   viewportDragging);
    }

    api = {
      get $el() {
        return $el;
      },
      get node() {
        return node;
      },
      get foregroundContainer() {
        return foregroundContainer;
      },
      get model2px() {
        return model2px;
      },
      get model2canvas() {
        return model2canvas;
      },
      get model2pxInv() {
        return model2pxInv;
      },
      get model2canvasInv() {
        return model2canvasInv;
      },
      get setFocus() {
        return setFocus;
      },
      get getFontSizeInPixels() {
        return getFontSizeInPixels;
      },
      get url() {
        return modelUrl;
      },
      get clickHandler() {
        return clickHandler;
      },
      get dragHandler() {
        return dragHandler;
      },

      get hitTestCallback() {
        return hitTestingHelper.hitTestCallback;
      },

      get mouseupCallback() {
        return hitTestingHelper.mouseupCallback;
      },

      repaint: function() {
        setupBackground();
        if (renderer.repaint) renderer.repaint();

        api.updateClickHandlers();

        api.renderCanvas();
      },

      /**
        Renderers call this method to append a "viewport" svg <g> element on behalf of a renderer.

        Viewport svgs are drawn to the exact same dimensions at the exact same screen coordinates
        (they overlap each other exactly.) Viewports added later are drawn above viewports added
        earlier, but are transparent.

        Viewports can contain layering <g> elements;

        What makes the viewports special is that their viewBox attribute is automatically adjusted
        when the model viewport (visible part of the model) is adjusted. Renderers can just draw to
        the viewport element without needing to think about

        Viewports are added in front of all viewports previously added. At the moment, they cannot
        be reordered.
      */
      appendViewport: function() {
        var parent = pixiRenderers.length > 0 ? foregroundGroup : backgroundGroup;
        return parent.append("g");
      },

      /**
        Please see .appendViewport() docs.
        The main difference is that it returns PIXI.DisplayObjectContainer object and related
        canvas (where container will be rendered) instead of SVG group element.

        When passMouseMove argument is equal to true, mousemove events will be also passed to this
        viewport.
       */
<<<<<<< HEAD
      appendPixiViewport: function() {
        if (pixiRenderers.length === 0) {
          var pixiRenderer  = PIXI.autoDetectRenderer(cx * CANVAS_OVERSAMPLING,
                                                      cy * CANVAS_OVERSAMPLING, null, true),
              pixiStage     = new PIXI.Stage(null);
=======
      appendPixiViewport: function(passMouseMove) {
        var pixiRenderer  = PIXI.autoDetectRenderer(cx * CANVAS_OVERSAMPLING,
                                                    cy * CANVAS_OVERSAMPLING, null, true),
            pixiStage     = new PIXI.Stage(null),
            pixiContainer = new PIXI.DisplayObjectContainer();
>>>>>>> b576e31d

          viewportContainer.node().appendChild(pixiRenderer.view);
          d3.select(pixiRenderer.view)
            .attr("class", "pixi-viewport")
            .call(layeredOnTop);

<<<<<<< HEAD
          pixiRenderers.push(pixiRenderer);
          pixiStages.push(pixiStage);

          // Cascade events into this viewport
          layersToHitTest.splice(1, 0, pixiRenderer.view);
        }

        var pixiContainer = new PIXI.DisplayObjectContainer();
        pixiStages[0].addChild(pixiContainer);
=======
        node.appendChild(pixiRenderer.view);
        d3.select(pixiRenderer.view)
          .attr("class", "pixi-viewport")
          .style("z-index", nextViewportZIndex())
          .call(layeredOnTop);

        pixiRenderers.push(pixiRenderer);
        pixiStages.push(pixiStage);
>>>>>>> b576e31d
        pixiContainers.push(pixiContainer);

        // Cascade events into this viewport.
        hitTestingHelper.addLayer(pixiRenderer.view);

        if (passMouseMove) {
          hitTestingHelper.passMouseMove(foregroundContainer.node(), pixiRenderers[0].view);
        }

        // We return container instead of stage, as we can apply view port transformations to it.
        // Stage transformations seem to be ignored by the PIXI renderer.
        return {
          pixiContainer: pixiContainer,
          canvas: pixiRenderers[0].view
        };
      },

      resize: function() {
        renderContainer();
        api.repaint();

        if (selectBrush) {
          brushContainer.select("g.select-area").call(selectBrush);
        }

        if (renderer.resize) renderer.resize();

        api.renderCanvas();
      },

      setup: function() {
        if (renderer.setup) renderer.setup(model);

        api.renderCanvas();
      },

      update: function() {
        if (renderer.update) renderer.update();

        api.renderCanvas();
      },

      renderCanvas: function() {
        var i, len;
        // For now we follow that each Pixi viewport has just one PIXI.Stage.
        for (i = 0, len = pixiRenderers.length; i < len; i++) {
          pixiRenderers[i].render(pixiStages[i]);
        }
      },

      getHeightForWidth: function (width) {
        var aspectRatio = viewport.width / viewport.height;
        width = width - padding.left  - padding.right;
        return width / aspectRatio + padding.top + padding.bottom;
      },

      bindModel: function(newModel, newModelUrl) {
        modelUrl = newModelUrl || modelUrl;
        model = newModel || model;
        removeClickHandlers();
        api.setSelectHandler(null);
        init();

        if (renderer.bindModel) renderer.bindModel(newModel, newModelUrl);
      },

      pos: function() {
        // Add a pos() function so the model renderer can more easily
        // manipulate absolutely positioned dom elements it may create or
        // manage.
        var rect = {
              bottom: 0,
              top:    0,
              height: 0,
              left:   0,
              right:  0,
              width:  0
            };
        if ($el) {
          rect.top = $el.position().top;
          rect.left = $el.position().left;
          rect.width = $el.width();
          rect.height = $el.height();
          rect.bottom = rect.top + rect.height;
          rect.right = rect.left + rect.width;
        }
        return rect;
      },

      on: function(type, listener) {
        dispatch.on(type, listener);
      },

      /**
       * Sets custom click handler.
       *
       * @param {string}   selector Selector string defining clickable objects.
       * @param {Function} handler  Custom click handler. It will be called
       *                            when object is clicked with (x, y, d, i) arguments:
       *                              x - x coordinate in model units,
       *                              y - y coordinate in model units,
       *                              d - data associated with a given object (can be undefined!),
       *                              i - ID of clicked object (usually its value makes sense if d is defined).
       */
      setClickHandler: function (selector, handler) {
        if (typeof handler !== "function") {
          throw new Error("Click handler should be a function.");
        }
        clickHandler[selector] = handler;
        api.updateClickHandlers();
      },

      /**
       * Applies all custom click handlers to objects matching selector
       * Note that this function should be called each time when possibly
       * clickable object is added or repainted!
       */
      updateClickHandlers: function () {
        var selector;

        function getClickHandler (handler) {
          return function (d, i) {
            if (d3.event.defaultPrevented) return;
            // Get current coordinates relative to the plot area!
            var coords = d3.mouse(backgroundRect.node()),
                x = model2px.invert(coords[0]),
                y = model2pxInv.invert(coords[1]);
            console.log("[view] click at (" + x.toFixed(3) + ", " + y.toFixed(3) + ")");
            handler(x, y, d, i);
          };
        }

        for (selector in clickHandler) {
          if (clickHandler.hasOwnProperty(selector)) {
            // Use 'custom' namespace to don't overwrite other click handlers which
            // can be added by default.
            d3.selectAll(selector).on("click.custom", getClickHandler(clickHandler[selector]));
          }
        }
      },

      /**
       * Sets custom select handler. When you provide function as a handler, select action
       * is enabled and the provided handler executed when select action is finished.
       * To disable select action, pass 'null' as an argument.
       *
       * @param {Function} handler Custom select handler. It will be called
       *                           when select action is finished with (x, y, w, h) arguments:
       *                             x - x coordinate of lower left selection corner (in model units),
       *                             y - y coordinate of lower left selection corner (in model units),
       *                             width  - width of selection rectangle (in model units),
       *                             height - height of selection rectangle (in model units).
       *
       *                            Pass 'null' to disable select action.
       */
      setSelectHandler: function (handler) {
        if (typeof handler !== "function" && handler !== null) {
          throw new Error("Select handler should be a function or null.");
        }
        // Remove previous select handler.
        brushContainer.select("g.select-area").remove();
        if (handler === null) {
          // Previous handler removed, so just return.
          selectBrush = null;
          return;
        }
        selectBrush = d3.svg.brush()
          .x(model2px)
          .y(model2pxInv)
          .on("brushstart.select", function() {
            // Prevent default on mousemove. It's necessary when we deal with synthetic mouse
            // events translated from touch events. Then we have to prevent default action (panning,
            // zooming etc.).
            d3.select(window).on("mousemove.select", function () {
              d3.event.preventDefault();
            });
          })
          .on("brushend.select", function() {
            d3.select(window).on("mousemove.select", null);

            var r = selectBrush.extent(),
                x      = r[0][0],
                y      = r[0][1],
                width  = r[1][0] - x,
                height = r[1][1] - y;

            console.log("[view] selection area (" + x.toFixed(3) + ", " +
              y.toFixed(3) + "), width: " + width + ", height: " + height);

            // Call the user defined callback, passing selected area, as
            // rectangle defined by:
            // x, y, width, height
            // where (x, y) defines its lower left corner in model units.
            handler(x, y, width, height);
            // Clear and hide the brush.
            selectBrush.clear();
            // Redraw brush (which is now empty).
            brushContainer.select("g.select-area").call(selectBrush);
          });
        // Add a new "g" to easily remove it while
        // disabling / reseting select action.
        brushContainer.append("g").classed("select-area", true).call(selectBrush);
      },
      /**
       * Sets custom drag handler. Note that dragging behavior is very specific for implementation
       * and it's done in the particular renderers. That's why this functions only provides handler
       * for renderers in .dragHandler property (plain object). Renderers that implement dragging
       * behavior can tests whether drag handler for a given object type is available, e.g.:
       * if (svgContainer.dragHandler.someObject) {
       *   svgContainer.dragHandler.someObject(x, y, d, i);
       * }
       * This method is mostly about convention, it doesn't provide any special behavior.
       *
       * @param {string}   selector String defining draggable objects.
       * @param {Function} handler  Custom drag handler. It will be called
       *                            when object is dragged with (x, y, d, i) arguments:
       *                              x - x coordinate in model units,
       *                              y - y coordinate in model units,
       *                              d - data associated with a given object (can be undefined!),
       *                              i - ID of an object (usually its value makes sense if d is defined).
       */
      setDragHandler: function (type, handler) {
        dragHandler[type] = handler;
      }
    };

    // Initialization.
    // jQuery object with model container.
    $el = $("<div>")
      .attr({
        "id": "model-container",
        "class": "container",
        "tabindex": getNextTabIndex
      })
      // Set initial dimensions.
      .css({
        "width": "50px",
        "height": "50px"
      });
    // DOM element.
    node = $el[0];


    init();
    renderer = new Renderer(api, model);

    return api;
  };
});<|MERGE_RESOLUTION|>--- conflicted
+++ resolved
@@ -674,56 +674,33 @@
         The main difference is that it returns PIXI.DisplayObjectContainer object and related
         canvas (where container will be rendered) instead of SVG group element.
 
-        When passMouseMove argument is equal to true, mousemove events will be also passed to this
-        viewport.
+        Note that mousemove events will be always passed to this viewport.
        */
-<<<<<<< HEAD
       appendPixiViewport: function() {
-        if (pixiRenderers.length === 0) {
+         if (pixiRenderers.length === 0) {
+          // Assume that we can have *only one* Pixi renderer.
+          // This is caused by the Pixi bug: https://github.com/GoodBoyDigital/pixi.js/issues/181
           var pixiRenderer  = PIXI.autoDetectRenderer(cx * CANVAS_OVERSAMPLING,
                                                       cy * CANVAS_OVERSAMPLING, null, true),
               pixiStage     = new PIXI.Stage(null);
-=======
-      appendPixiViewport: function(passMouseMove) {
-        var pixiRenderer  = PIXI.autoDetectRenderer(cx * CANVAS_OVERSAMPLING,
-                                                    cy * CANVAS_OVERSAMPLING, null, true),
-            pixiStage     = new PIXI.Stage(null),
-            pixiContainer = new PIXI.DisplayObjectContainer();
->>>>>>> b576e31d
-
-          viewportContainer.node().appendChild(pixiRenderer.view);
+
+          node.appendChild(pixiRenderer.view);
           d3.select(pixiRenderer.view)
             .attr("class", "pixi-viewport")
+            .style("z-index", nextViewportZIndex())
             .call(layeredOnTop);
 
-<<<<<<< HEAD
           pixiRenderers.push(pixiRenderer);
           pixiStages.push(pixiStage);
 
-          // Cascade events into this viewport
-          layersToHitTest.splice(1, 0, pixiRenderer.view);
+          // Cascade events into this viewport.
+          hitTestingHelper.addLayer(pixiRenderer.view);
+          hitTestingHelper.passMouseMove(foregroundContainer.node(), pixiRenderers[0].view);
         }
 
         var pixiContainer = new PIXI.DisplayObjectContainer();
         pixiStages[0].addChild(pixiContainer);
-=======
-        node.appendChild(pixiRenderer.view);
-        d3.select(pixiRenderer.view)
-          .attr("class", "pixi-viewport")
-          .style("z-index", nextViewportZIndex())
-          .call(layeredOnTop);
-
-        pixiRenderers.push(pixiRenderer);
-        pixiStages.push(pixiStage);
->>>>>>> b576e31d
         pixiContainers.push(pixiContainer);
-
-        // Cascade events into this viewport.
-        hitTestingHelper.addLayer(pixiRenderer.view);
-
-        if (passMouseMove) {
-          hitTestingHelper.passMouseMove(foregroundContainer.node(), pixiRenderers[0].view);
-        }
 
         // We return container instead of stage, as we can apply view port transformations to it.
         // Stage transformations seem to be ignored by the PIXI renderer.
