// ------------------------------------------------------------
//
//   Molecule Container
//
// ------------------------------------------------------------

<<<<<<< HEAD
var moleculecontainer = document.getElementById("molecule-container");

var mc_cx, mc_cy, mc_padding, mc_size,
    mc_mw, mc_mh, mc_tx, mc_ty, mc_stroke,
    mc_x, mc_downscalex, mc_downx,
    mc_y, mc_downscaley, mc_downy,
    mc_dragged,
    mc_vis1, playback_component,
    mc_vis, mc_plot, mc_time_label,
    pc_xpos, pc_ypos,
    model_time_formatter = d3.format("5.3f"),
    ns_string_prefix = "time: ",
    ns_string_suffix = " (ns)",
    mc_red_gradient,
    mc_blue_gradient,
    mc_green_gradient,
    mc_atom_tooltip_on,
    mc_offset_left, mc_offset_top;

function modelTimeLabel() {
  return ns_string_prefix + model_time_formatter(model.stepCounter() * sample_time) + ns_string_suffix;
}

function get_x(i) {
  return nodes[model.INDICES.X][i];
}

function get_y(i) {
  return nodes[model.INDICES.Y][i];
}

function get_radius(i) {
  return nodes[model.INDICES.RADIUS][i];
}

function get_speed(i) {
  return nodes[model.INDICES.SPEED][i];
}

function get_vx(i) {
  return nodes[model.INDICES.VX][i];
}

function get_vy(i) {
  return nodes[model.INDICES.VY][i];
}

function get_ax(i) {
  return nodes[model.INDICES.AX][i];
}

function get_ay(i) {
  return nodes[model.INDICES.AY][i];
}

function get_charge(i) {
  return nodes[model.INDICES.CHARGE][i];
}

layout.finishSetupMoleculeContainer = function() {
  mc_graph.grid_lines = (mc_graph.grid_lines == undefined) | mc_graph.grid_lines;
  mc_graph.xunits = (mc_graph.xunits == undefined) | mc_graph.xunits;
  mc_graph.yunits = (mc_graph.yunits == undefined) | mc_graph.yunits;
  mc_graph.model_time_label = (mc_graph.model_time_label == undefined) | mc_graph.model_time_label;

  mc_graph.atom_mubers = (mc_graph.atom_mubers == undefined) | mc_graph.atom_mubers;

  mc_graph.playback_controller = (mc_graph.playback_controller == undefined) | mc_graph.playback_controller;
  mc_graph.playback_only_controller = (mc_graph.playback_only_controller == undefined) | mc_graph.playback_only_controller;

  mc_cx = moleculecontainer.clientWidth;
  mc_cy = moleculecontainer.clientHeight;

  mc_padding = {
     "top":    mc_graph.title  ? 40 * layout.screen_factor : 20,
     "right":                    25,
     "bottom": mc_graph.xlabel ? 46  * layout.screen_factor : 20,
     "left":   mc_graph.ylabel ? 60  * layout.screen_factor : 25
  };
  if (mc_graph.playback_controller || mc_graph.playback_only_controller) { mc_padding.bottom += (30  * layout.screen_factor) }
  mc_size = {
    "width":  mc_cx - mc_padding.left - mc_padding.right,
    "height": mc_cy - mc_padding.top  - mc_padding.bottom
  },
  mc_offset_left = moleculecontainer.offsetLeft + mc_padding.left,
  mc_offset_top = moleculecontainer.offsetTop + mc_padding.top,
  pc_xpos = mc_size.width / 2 - 50,
  pc_ypos = mc_size.height + (mc_graph.ylabel ? 75 * layout.screen_factor : 30),
  mc_mw = mc_size.width,
  mc_mh = mc_size.height,
  mc_tx = function(d, i) { return "translate(" + mc_x(d) + ",0)"; },
  mc_ty = function(d, i) { return "translate(0," + mc_y(d) + ")"; },
  mc_stroke = function(d, i) { return d ? "#ccc" : "#666"; }
  // mc_x-scale
  mc_x = d3.scale.linear()
      .domain([mc_graph.xmin, mc_graph.xmax])
      .range([0, mc_mw]),

  // drag x-axis logic
  mc_downscalex = mc_x.copy(),
  mc_downx = Math.NaN,

  // mc_y-scale (inverted domain)
  mc_y = d3.scale.linear()
      .domain([mc_graph.ymax, mc_graph.ymin])
      .nice()
      .range([0, mc_mh])
      .nice(),

  // drag mc_x-axis logic
  mc_downscaley = mc_y.copy(),
  mc_downy = Math.NaN,
  mc_dragged = null;

  if (undefined !== mc_vis) {
    d3.select(moleculecontainer).select("svg")
        .attr("width", mc_cx)
        .attr("height", mc_cy);

    mc_vis.select("svg")
        .attr("width", mc_cx)
        .attr("height", mc_cy);

    mc_vis.select("rect.mc_plot")
      .attr("width", mc_size.width)
      .attr("height", mc_size.height)
      .style("fill", "#EEEEEE");

    mc_vis.select("svg.mc_container")
      .attr("top", 0)
      .attr("left", 0)
      .attr("width", mc_size.width)
      .attr("height", mc_size.height)
      .attr("viewBox", "0 0 "+mc_size.width+" "+mc_size.height);

    if (mc_graph.title) {
      mc_vis.select("text.title")
          .attr("x", mc_size.width/2)
          .attr("dy","-1em");
=======
layout.moleculeContainer = function(e, options) {
  var elem = d3.select(e),
      node = elem.node(),
      cx = elem.property("clientWidth"),
      cy = elem.property("clientHeight"),
      vis1, vis, plot, 
      playback_component, time_label,
      padding, size,
      mw, mh, tx, ty, stroke,
      x, downscalex, downx,
      y, downscaley, downy,
      dragged,
      pc_xpos, pc_ypos,
      model_time_formatter = d3.format("5.3f"),
      ns_string_prefix = "time: ",
      ns_string_suffix = " (ns)",
      gradient_container,
      red_gradient,
      blue_gradient,
      green_gradient,
      atom_tooltip_on,
      offset_left, offset_top,
      particle, label, labelEnter, tail,
      molecule_div, molecule_div_pre,
      default_options = {
        title:                false,
        xlabel:               false,
        ylabel:               false,
        playback_controller:  false,
        play_only_controller: true,
        model_time_label:     false,
        grid_lines:           false,
        xunits:               false,
        yunits:               false,
        atom_mubers:          false,
        xmin:                 0,
        xmax:                 10,
        ymin:                 0,
        ymax:                 10
      };

  if (options) {
    for(var p in default_options) {
      if (options[p] === undefined) {
        options[p] = default_options[p];
      }
>>>>>>> d7d16fd2
    }
  } else {
    options = default_options;
  }

  scale(cx, cy);

  tx = function(d, i) { return "translate(" + x(d) + ",0)"; };
  ty = function(d, i) { return "translate(0," + y(d) + ")"; };
  stroke = function(d, i) { return d ? "#ccc" : "#666"; };

  function scale(width, height) {
    cx = width;
    cy = height;
    node.style.width = width +"px";
    node.style.height = height +"px";
    padding = {
       "top":    options.title  ? 40 * layout.screen_factor : 20,
       "right":                    25,
       "bottom": options.xlabel ? 46  * layout.screen_factor : 20,
       "left":   options.ylabel ? 60  * layout.screen_factor : 25
    };

    if (options.playback_controller || options.play_only_controller) {
      padding.bottom += (30  * layout.screen_factor);
    }

    size = {
      "width":  cx - padding.left - padding.right,
      "height": cy - padding.top  - padding.bottom
    };

    offset_left = node.offsetLeft + padding.left;
    offset_top = node.offsetTop + padding.top;
    pc_xpos = size.width / 2 - 50;
    pc_ypos = size.height + (options.ylabel ? 75 * layout.screen_factor : 30);
    mw = size.width;
    mh = size.height;

    // x-scale
    x = d3.scale.linear()
        .domain([options.xmin, options.xmax])
        .range([0, mw]);

    // drag x-axis logic
    downscalex = x.copy();
    downx = Math.NaN;

    // y-scale (inverted domain)
    y = d3.scale.linear()
        .domain([options.ymax, options.ymin])
        .nice()
        .range([0, mh])
        .nice();

    // drag x-axis logic
    downscaley = y.copy();
    downy = Math.NaN;
    dragged = null;

  }

  function modelTimeLabel() {
    return ns_string_prefix + model_time_formatter(model.stepCounter() * sample_time) + ns_string_suffix;
  }

  function get_x(i) {
    return nodes[model.INDICES.X][i];
  }

  function get_y(i) {
    return nodes[model.INDICES.Y][i];
  }

  function get_radius(i) {
    return nodes[model.INDICES.RADIUS][i];
  }

  function get_speed(i) {
    return nodes[model.INDICES.SPEED][i];
  }

  function get_vx(i) {
    return nodes[model.INDICES.VX][i];
  }

  function get_vy(i) {
    return nodes[model.INDICES.VY][i];
  }

  function get_ax(i) {
    return nodes[model.INDICES.AX][i];
  }

  function get_ay(i) {
    return nodes[model.INDICES.AY][i];
  }

  function get_charge(i) {
    return nodes[model.INDICES.CHARGE][i];
  }

  function container() {
    if (node.clientWidth && node.clientHeight) {
      cx = node.clientWidth;
      cy = node.clientHeight;
      size.width  = cx - padding.left - padding.right;
      size.height = cy - padding.top  - padding.bottom;
    }

    if (vis === undefined) {
      vis1 = d3.select(node).append("svg")
        .attr("width", cx)
        .attr("height", cy);

      vis = vis1.append("g")
          .attr("transform", "translate(" + padding.left + "," + padding.top + ")");

      plot = vis.append("rect")
        .attr("class", "plot")
        .attr("width", size.width)
        .attr("height", size.height)
        .style("fill", "#EEEEEE");

      // add Chart Title
      if (options.title) {
        vis.append("text")
            .attr("class", "title")
            .text(options.title)
            .attr("x", size.width/2)
            .attr("dy","-1em")
            .style("text-anchor","middle");
      }

      // Add the x-axis label
      if (options.xlabel) {
        vis.append("text")
            .attr("class", "xlabel")
            .text(options.xlabel)
            .attr("x", size.width/2)
            .attr("y", size.height)
            .attr("dy","2.4em")
            .style("text-anchor","middle");
      }

      // add y-axis label
      if (options.ylabel) {
        vis.append("g")
            .append("text")
                .attr("class", "ylabel")
                .text(options.ylabel)
                .style("text-anchor","middle")
                .attr("transform","translate(" + -40 + " " + size.height/2+") rotate(-90)");
      }

      // add model time display
      if (options.model_time_label) {
        time_label = vis.append("text")
            .attr("class", "model_time_label")
            .text(modelTimeLabel())
            .attr("x", size.width - 100)
            .attr("y", size.height)
            .attr("dy","2.4em")
            .style("text-anchor","start");
      }
      if (options.playback_controller) {
        playback_component = new PlaybackComponentSVG(vis1, model_player, pc_xpos, pc_ypos, layout.screen_factor);
      }
      if (options.play_only_controller) {
        playback_component = new PlayOnlyComponentSVG(vis1, model_player, pc_xpos, pc_ypos, layout.screen_factor);
      }

      molecule_div = d3.select("#viz").append("div")
          .attr("class", "tooltip")
          .style("opacity", 1e-6);

      molecule_div_pre = molecule_div.append("pre");

      redraw();
      create_gradients();

    } else {

      d3.select(node).select("svg")
          .attr("width", cx)
          .attr("height", cy);

      vis.select("svg")
          .attr("width", cx)
          .attr("height", cy);

      vis.select("rect.plot")
        .attr("width", size.width)
        .attr("height", size.height)
        .style("fill", "#EEEEEE");

      vis.select("svg.container")
        .attr("top", 0)
        .attr("left", 0)
        .attr("width", size.width)
        .attr("height", size.height)
        .attr("viewBox", "0 0 "+size.width+" "+size.height);

      if (options.title) {
        vis.select("text.title")
            .attr("x", size.width/2)
            .attr("dy","-1em");
      }

      if (options.xlabel) {
        vis.select("text.xlabel")
            .attr("x", size.width/2)
            .attr("y", size.height);
      }

      if (options.ylabel) {
        vis.select("text.ylabel")
            .attr("transform","translate(" + -40 + " " + size.height/2+") rotate(-90)");
      }

      if (options.model_time_label) {
        time_label.text(modelTimeLabel())
            .attr("x", size.width - 100)
            .attr("y", size.height);
      }

      vis.selectAll("g.x").remove();
      vis.selectAll("g.y").remove();

      if (particle) {
        update_molecule_radius();

        particle.attr("cx", function(d, i) { return x(get_x(i)); })
                .attr("cy", function(d, i) { return y(get_y(i)); })
                .attr("r",  function(d, i) { return x(get_radius(i)); });

        label.attr("transform", function(d, i) {
          return "translate(" + x(get_x(i)) + "," + y(get_y(i)) + ")";
        });
      }

      if (options.playback_controller || options.play_only_controller) {
        playback_component.position(pc_xpos, pc_ypos, layout.screen_factor);
      }
      redraw();

    }

    function redraw() {
      if (d3.event && d3.event.transform && isNaN(downx) && isNaN(downy)) {
          d3.event.transform(x, y);
      }

      var fx = x.tickFormat(10),
          fy = y.tickFormat(10);

      if (options.xunits) {
        // Regenerate x-ticks…
        var gx = vis.selectAll("g.x")
            .data(x.ticks(10), String)
            .attr("transform", tx);

        gx.select("text")
            .text(fx);

        var gxe = gx.enter().insert("svg:g", "a")
            .attr("class", "x")
            .attr("transform", tx);

        if (options.grid_lines) {
          gxe.append("svg:line")
              .attr("stroke", stroke)
              .attr("y1", 0)
              .attr("y2", size.height);
        }

        gxe.append("svg:text")
            .attr("y", size.height)
            .attr("dy", "1em")
            .attr("text-anchor", "middle")
            .text(fx);

        gx.exit().remove();
      }

      if (options.xunits) {
        // Regenerate y-ticks…
        var gy = vis.selectAll("g.y")
            .data(y.ticks(10), String)
            .attr("transform", ty);

        gy.select("text")
            .text(fy);

        var gye = gy.enter().insert("svg:g", "a")
            .attr("class", "y")
            .attr("transform", ty)
            .attr("background-fill", "#FFEEB6");

        if (options.grid_lines) {
          gye.append("svg:line")
              .attr("stroke", stroke)
              .attr("x1", 0)
              .attr("x2", size.width);
        }

        gye.append("svg:text")
            .attr("x", -3)
            .attr("dy", ".35em")
            .attr("text-anchor", "end")
            .text(fy);

        // update model time display
        if (options.model_time_label) {
          time_label.text(modelTimeLabel());
        }

        gy.exit().remove();
      }
    }

    function create_gradients() {
      gradient_container = vis.append("svg")
          .attr("class", "container")
          .attr("top", 0)
          .attr("left", 0)
          .attr("width", size.width)
          .attr("height", size.height)
          .attr("viewBox", "0 0 "+size.width+" "+size.height);

      red_gradient = gradient_container.append("defs")
          .append("radialGradient")
          .attr("id", "neg-grad")
          .attr("cx", "50%")
          .attr("cy", "47%")
          .attr("r", "53%")
          .attr("fx", "35%")
          .attr("fy", "30%");
      red_gradient.append("stop")
          .attr("stop-color", "#ffefff")
          .attr("offset", "0%");
      red_gradient.append("stop")
          .attr("stop-color", "#fdadad")
          .attr("offset", "40%");
      red_gradient.append("stop")
          .attr("stop-color", "#e95e5e")
          .attr("offset", "80%");
      red_gradient.append("stop")
          .attr("stop-color", "#fdadad")
          .attr("offset", "100%");

      blue_gradient = gradient_container.append("defs")
          .append("radialGradient")
          .attr("id", "pos-grad")
          .attr("cx", "50%")
          .attr("cy", "47%")
          .attr("r", "53%")
          .attr("fx", "35%")
          .attr("fy", "30%");
      blue_gradient.append("stop")
          .attr("stop-color", "#dfffff")
          .attr("offset", "0%");
      blue_gradient.append("stop")
          .attr("stop-color", "#9abeff")
          .attr("offset", "40%");
      blue_gradient.append("stop")
          .attr("stop-color", "#767fbf")
          .attr("offset", "80%");
      blue_gradient.append("stop")
          .attr("stop-color", "#9abeff")
          .attr("offset", "100%");

      green_gradient = gradient_container.append("defs")
          .append("radialGradient")
          .attr("id", "neu-grad")
          .attr("cx", "50%")
          .attr("cy", "47%")
          .attr("r", "53%")
          .attr("fx", "35%")
          .attr("fy", "30%");
      green_gradient.append("stop")
          .attr("stop-color", "#dfffef")
          .attr("offset", "0%");
      green_gradient.append("stop")
          .attr("stop-color", "#75a643")
          .attr("offset", "40%");
      green_gradient.append("stop")
          .attr("stop-color", "#2a7216")
          .attr("offset", "80%");
      green_gradient.append("stop")
          .attr("stop-color", "#75a643")
          .attr("offset", "100%");
    }

    function update_molecule_radius() {
      var ljf = model.getLJCalculator().coefficients();
      var r = ljf.rmin * mol_rmin_radius_factor;
      // model.set_radius(r);
      vis.selectAll("circle")
          .data(atoms)
        .attr("r",  function(d, i) { return x(get_radius(i)); });
      vis.selectAll("text")
        .attr("font-size", x(r * 1.3) );
    }

    function setup_particles() {
      var ljf = model.getLJCalculator().coefficients();
      var r = ljf.rmin * mol_rmin_radius_factor;
      model.set_radius(r);

      gradient_container.selectAll("circle").remove();
      gradient_container.selectAll("g").remove();

      particle = gradient_container.selectAll("circle").data(atoms);

      particle.enter().append("circle")
          .attr("r",  function(d, i) { return x(get_radius(i)); })
          .attr("cx", function(d, i) { return x(get_x(i)); })
          .attr("cy", function(d, i) { return y(get_y(i)); })
          .style("cursor", "crosshair")
          .style("fill", function(d, i) {
            if (layout.coulomb_forces_checkbox.checked) {
              return (x(get_charge(i)) > 0) ? "url('#pos-grad')" : "url('#neg-grad')";
            } else {
              return "url('#neu-grad')";
            }
          })
          .on("mousedown", molecule_mousedown)
          .on("mouseout", molecule_mouseout);

      var font_size = x(ljf.rmin * mol_rmin_radius_factor * 1.5);
      if (mol_number > 100) { font_size *= 0.9; }

      label = gradient_container.selectAll("g.label")
          .data(atoms);

      labelEnter = label.enter().append("g")
          .attr("class", "label")
          .attr("transform", function(d, i) {
            return "translate(" + x(get_x(i)) + "," + y(get_y(i)) + ")";
          });

      if (options.atom_mubers) {
        labelEnter.append("text")
            .attr("class", "index")
            .attr("font-size", font_size)
            .attr("style", "font-weight: bold; opacity: .7")
            .attr("x", 0)
            .attr("y", "0.31em")
            .text(function(d) { return d.index; });
      } else {
        labelEnter.append("text")
            .attr("class", "index")
            .attr("font-size", font_size)
            .attr("style", "font-weight: bold; opacity: .7")
            .attr("x", 0)
            .attr("y", "0.31em")
            .text(function(d, i) {
              if (layout.coulomb_forces_checkbox.checked) {
                return ""; //, (x(get_charge(i)) > 0) ? "+" : "–"
              } else {
                return;    // ""
              }
            });
      }
    }

    function molecule_mouseover(d) {
      // molecule_div.transition()
      //       .duration(250)
      //       .style("opacity", 1);
    }

    function molecule_mousedown(d, i) {
      if (atom_tooltip_on) {
        molecule_div.style("opacity", 1e-6);
        atom_tooltip_on = false;
      } else {
        if (d3.event.shiftKey) {
          atom_tooltip_on = i;
        } else {
          atom_tooltip_on = false;
        }
<<<<<<< HEAD
      })
      .on("mousedown", molecule_mousedown)
      .on("mouseout", molecule_mouseout);

  var font_size = mc_x(ljf.rmin * mol_rmin_radius_factor * 1.5);
  if (mol_number > 100) { font_size *= 0.9 };

  label = layout.mc_container.selectAll("g.label")
        .data(atoms);

  labelEnter = label.enter().append("svg:g")
      .attr("class", "label")
      .attr("transform", function(d, i) {
        return "translate(" + mc_x(get_x(i)) + "," + mc_y(get_y(i)) + ")";
      });

  if (mc_graph.atom_mubers) {
    labelEnter.append("svg:text")
        .attr("class", "index")
        .attr("font-size", font_size)
        .attr("style", "font-weight: bold; opacity: .7")
        .attr("x", 0)
        .attr("y", "0.31em")
        .text(function(d) { return d.index; })
  } else {
    labelEnter.append("svg:text")
        .attr("class", "index")
        .attr("font-size", font_size)
        .attr("style", "font-weight: bold; opacity: .7")
        .attr("x", 0)
        .attr("y", "0.31em")
        .text(function(d, i) {
          if (layout.coulomb_forces_checkbox.checked) {
            return (mc_x(get_charge(i)) > 0) ? "+" : "–"
          } else {
            return ""
          }
        })
  }
}

function molecule_mouseover(d) {
  // molecule_div.transition()
  //       .duration(250)
  //       .style("opacity", 1);
}

function molecule_mousedown(d, i) {
  if (mc_atom_tooltip_on) {
    molecule_div.style("opacity", 1e-6);
    mc_atom_tooltip_on = false
  } else {
    if (d3.event.shiftKey) {
      mc_atom_tooltip_on = i;
    } else {
      mc_atom_tooltip_on = false
    }
    render_atom_tooltip(i);
  }
}

function render_atom_tooltip(i) {
  molecule_div
        .style("opacity", 1)
        .style("left", mc_x(nodes[model.INDICES.X][i]) + mc_offset_left + 6 + "px")
        .style("top",  mc_y(nodes[model.INDICES.Y][i]) + mc_offset_top - 30 + "px")
        .transition().duration(250);

  molecule_div_pre.text(
      modelTimeLabel() + "\n" +
      "speed: " + d3.format("+6.3e")(get_speed(i)) + "\n" +
      "vx:    " + d3.format("+6.3e")(get_vx(i))    + "\n" +
      "vy:    " + d3.format("+6.3e")(get_vy(i))    + "\n" +
      "ax:    " + d3.format("+6.3e")(get_ax(i))    + "\n" +
      "ay:    " + d3.format("+6.3e")(get_ay(i))    + "\n"
    )
}

function molecule_mousemove(d) {
}

function molecule_mouseout() {
  if (!mc_atom_tooltip_on) {
    molecule_div.style("opacity", 1e-6);
  }
}

layout.update_molecule_positions = function() {

  // update model time display
  if (mc_graph.model_time_label) {
    mc_time_label.text(modelTimeLabel());
=======
        render_atom_tooltip(i);
      }
    }

    function render_atom_tooltip(i) {
      molecule_div
            .style("opacity", 1.0)
            .style("background", "rgba(100%, 100%, 100%, 0.5)")
            .style("left", x(nodes[model.INDICES.X][i]) + offset_left + 6 + "px")
            .style("top",  y(nodes[model.INDICES.Y][i]) + offset_top - 30 + "px")
            .transition().duration(250);

      molecule_div_pre.text(
          modelTimeLabel() + "\n" +
          "speed: " + d3.format("+6.3e")(get_speed(i)) + "\n" +
          "vx:    " + d3.format("+6.3e")(get_vx(i))    + "\n" +
          "vy:    " + d3.format("+6.3e")(get_vy(i))    + "\n" +
          "ax:    " + d3.format("+6.3e")(get_ax(i))    + "\n" +
          "ay:    " + d3.format("+6.3e")(get_ay(i))    + "\n"
        );
    }

    function molecule_mousemove(d) {
    }

    function molecule_mouseout() {
      if (!atom_tooltip_on) {
        molecule_div.style("opacity", 1e-6);
      }
    }

    function update_molecule_positions() {
      // update model time display
      if (options.model_time_label) {
        time_label.text(modelTimeLabel());
      }

      label = elem.selectAll("g.label").data(atoms);

      label.attr("transform", function(d, i) {
          return "translate(" + x(get_x(i)) + "," + y(get_y(i)) + ")";
        });

      particle = elem.selectAll("circle").data(atoms);

      particle.attr("cx", function(d, i) {
          return x(nodes[model.INDICES.X][i]); })
        .attr("cy", function(d, i) {
          return y(nodes[model.INDICES.Y][i]); })
        .attr("r",  function(d, i) {
          return x(nodes[model.INDICES.RADIUS][i]); });
      if (atom_tooltip_on) {
        render_atom_tooltip(atom_tooltip_on);
      }
    }

    // make these private variables and functions available
    container.node = node;
    container.update_molecule_radius = update_molecule_radius;
    container.setup_particles = setup_particles;
    container.update_molecule_positions = update_molecule_positions;
    container.scale = scale;
>>>>>>> d7d16fd2
  }

  container.resize = function(width, height) {
    container.scale(width, height);
    container();
    container.setup_particles();
  };


 if (node) { container(); }

<<<<<<< HEAD
  particle.attr("cx", function(d, i) {
            return mc_x(nodes[model.INDICES.X][i]); })
          .attr("cy", function(d, i) {
            return mc_y(nodes[model.INDICES.Y][i]); })
          .attr("r",  function(d, i) {
            return mc_x(nodes[model.INDICES.RADIUS][i]) });
  if (mc_atom_tooltip_on) {
    render_atom_tooltip(mc_atom_tooltip_on)
  }
}
=======
  return container;
};
>>>>>>> d7d16fd2
<|MERGE_RESOLUTION|>--- conflicted
+++ resolved
@@ -4,147 +4,6 @@
 //
 // ------------------------------------------------------------
 
-<<<<<<< HEAD
-var moleculecontainer = document.getElementById("molecule-container");
-
-var mc_cx, mc_cy, mc_padding, mc_size,
-    mc_mw, mc_mh, mc_tx, mc_ty, mc_stroke,
-    mc_x, mc_downscalex, mc_downx,
-    mc_y, mc_downscaley, mc_downy,
-    mc_dragged,
-    mc_vis1, playback_component,
-    mc_vis, mc_plot, mc_time_label,
-    pc_xpos, pc_ypos,
-    model_time_formatter = d3.format("5.3f"),
-    ns_string_prefix = "time: ",
-    ns_string_suffix = " (ns)",
-    mc_red_gradient,
-    mc_blue_gradient,
-    mc_green_gradient,
-    mc_atom_tooltip_on,
-    mc_offset_left, mc_offset_top;
-
-function modelTimeLabel() {
-  return ns_string_prefix + model_time_formatter(model.stepCounter() * sample_time) + ns_string_suffix;
-}
-
-function get_x(i) {
-  return nodes[model.INDICES.X][i];
-}
-
-function get_y(i) {
-  return nodes[model.INDICES.Y][i];
-}
-
-function get_radius(i) {
-  return nodes[model.INDICES.RADIUS][i];
-}
-
-function get_speed(i) {
-  return nodes[model.INDICES.SPEED][i];
-}
-
-function get_vx(i) {
-  return nodes[model.INDICES.VX][i];
-}
-
-function get_vy(i) {
-  return nodes[model.INDICES.VY][i];
-}
-
-function get_ax(i) {
-  return nodes[model.INDICES.AX][i];
-}
-
-function get_ay(i) {
-  return nodes[model.INDICES.AY][i];
-}
-
-function get_charge(i) {
-  return nodes[model.INDICES.CHARGE][i];
-}
-
-layout.finishSetupMoleculeContainer = function() {
-  mc_graph.grid_lines = (mc_graph.grid_lines == undefined) | mc_graph.grid_lines;
-  mc_graph.xunits = (mc_graph.xunits == undefined) | mc_graph.xunits;
-  mc_graph.yunits = (mc_graph.yunits == undefined) | mc_graph.yunits;
-  mc_graph.model_time_label = (mc_graph.model_time_label == undefined) | mc_graph.model_time_label;
-
-  mc_graph.atom_mubers = (mc_graph.atom_mubers == undefined) | mc_graph.atom_mubers;
-
-  mc_graph.playback_controller = (mc_graph.playback_controller == undefined) | mc_graph.playback_controller;
-  mc_graph.playback_only_controller = (mc_graph.playback_only_controller == undefined) | mc_graph.playback_only_controller;
-
-  mc_cx = moleculecontainer.clientWidth;
-  mc_cy = moleculecontainer.clientHeight;
-
-  mc_padding = {
-     "top":    mc_graph.title  ? 40 * layout.screen_factor : 20,
-     "right":                    25,
-     "bottom": mc_graph.xlabel ? 46  * layout.screen_factor : 20,
-     "left":   mc_graph.ylabel ? 60  * layout.screen_factor : 25
-  };
-  if (mc_graph.playback_controller || mc_graph.playback_only_controller) { mc_padding.bottom += (30  * layout.screen_factor) }
-  mc_size = {
-    "width":  mc_cx - mc_padding.left - mc_padding.right,
-    "height": mc_cy - mc_padding.top  - mc_padding.bottom
-  },
-  mc_offset_left = moleculecontainer.offsetLeft + mc_padding.left,
-  mc_offset_top = moleculecontainer.offsetTop + mc_padding.top,
-  pc_xpos = mc_size.width / 2 - 50,
-  pc_ypos = mc_size.height + (mc_graph.ylabel ? 75 * layout.screen_factor : 30),
-  mc_mw = mc_size.width,
-  mc_mh = mc_size.height,
-  mc_tx = function(d, i) { return "translate(" + mc_x(d) + ",0)"; },
-  mc_ty = function(d, i) { return "translate(0," + mc_y(d) + ")"; },
-  mc_stroke = function(d, i) { return d ? "#ccc" : "#666"; }
-  // mc_x-scale
-  mc_x = d3.scale.linear()
-      .domain([mc_graph.xmin, mc_graph.xmax])
-      .range([0, mc_mw]),
-
-  // drag x-axis logic
-  mc_downscalex = mc_x.copy(),
-  mc_downx = Math.NaN,
-
-  // mc_y-scale (inverted domain)
-  mc_y = d3.scale.linear()
-      .domain([mc_graph.ymax, mc_graph.ymin])
-      .nice()
-      .range([0, mc_mh])
-      .nice(),
-
-  // drag mc_x-axis logic
-  mc_downscaley = mc_y.copy(),
-  mc_downy = Math.NaN,
-  mc_dragged = null;
-
-  if (undefined !== mc_vis) {
-    d3.select(moleculecontainer).select("svg")
-        .attr("width", mc_cx)
-        .attr("height", mc_cy);
-
-    mc_vis.select("svg")
-        .attr("width", mc_cx)
-        .attr("height", mc_cy);
-
-    mc_vis.select("rect.mc_plot")
-      .attr("width", mc_size.width)
-      .attr("height", mc_size.height)
-      .style("fill", "#EEEEEE");
-
-    mc_vis.select("svg.mc_container")
-      .attr("top", 0)
-      .attr("left", 0)
-      .attr("width", mc_size.width)
-      .attr("height", mc_size.height)
-      .attr("viewBox", "0 0 "+mc_size.width+" "+mc_size.height);
-
-    if (mc_graph.title) {
-      mc_vis.select("text.title")
-          .attr("x", mc_size.width/2)
-          .attr("dy","-1em");
-=======
 layout.moleculeContainer = function(e, options) {
   var elem = d3.select(e),
       node = elem.node(),
@@ -191,7 +50,6 @@
       if (options[p] === undefined) {
         options[p] = default_options[p];
       }
->>>>>>> d7d16fd2
     }
   } else {
     options = default_options;
@@ -675,100 +533,6 @@
         } else {
           atom_tooltip_on = false;
         }
-<<<<<<< HEAD
-      })
-      .on("mousedown", molecule_mousedown)
-      .on("mouseout", molecule_mouseout);
-
-  var font_size = mc_x(ljf.rmin * mol_rmin_radius_factor * 1.5);
-  if (mol_number > 100) { font_size *= 0.9 };
-
-  label = layout.mc_container.selectAll("g.label")
-        .data(atoms);
-
-  labelEnter = label.enter().append("svg:g")
-      .attr("class", "label")
-      .attr("transform", function(d, i) {
-        return "translate(" + mc_x(get_x(i)) + "," + mc_y(get_y(i)) + ")";
-      });
-
-  if (mc_graph.atom_mubers) {
-    labelEnter.append("svg:text")
-        .attr("class", "index")
-        .attr("font-size", font_size)
-        .attr("style", "font-weight: bold; opacity: .7")
-        .attr("x", 0)
-        .attr("y", "0.31em")
-        .text(function(d) { return d.index; })
-  } else {
-    labelEnter.append("svg:text")
-        .attr("class", "index")
-        .attr("font-size", font_size)
-        .attr("style", "font-weight: bold; opacity: .7")
-        .attr("x", 0)
-        .attr("y", "0.31em")
-        .text(function(d, i) {
-          if (layout.coulomb_forces_checkbox.checked) {
-            return (mc_x(get_charge(i)) > 0) ? "+" : "–"
-          } else {
-            return ""
-          }
-        })
-  }
-}
-
-function molecule_mouseover(d) {
-  // molecule_div.transition()
-  //       .duration(250)
-  //       .style("opacity", 1);
-}
-
-function molecule_mousedown(d, i) {
-  if (mc_atom_tooltip_on) {
-    molecule_div.style("opacity", 1e-6);
-    mc_atom_tooltip_on = false
-  } else {
-    if (d3.event.shiftKey) {
-      mc_atom_tooltip_on = i;
-    } else {
-      mc_atom_tooltip_on = false
-    }
-    render_atom_tooltip(i);
-  }
-}
-
-function render_atom_tooltip(i) {
-  molecule_div
-        .style("opacity", 1)
-        .style("left", mc_x(nodes[model.INDICES.X][i]) + mc_offset_left + 6 + "px")
-        .style("top",  mc_y(nodes[model.INDICES.Y][i]) + mc_offset_top - 30 + "px")
-        .transition().duration(250);
-
-  molecule_div_pre.text(
-      modelTimeLabel() + "\n" +
-      "speed: " + d3.format("+6.3e")(get_speed(i)) + "\n" +
-      "vx:    " + d3.format("+6.3e")(get_vx(i))    + "\n" +
-      "vy:    " + d3.format("+6.3e")(get_vy(i))    + "\n" +
-      "ax:    " + d3.format("+6.3e")(get_ax(i))    + "\n" +
-      "ay:    " + d3.format("+6.3e")(get_ay(i))    + "\n"
-    )
-}
-
-function molecule_mousemove(d) {
-}
-
-function molecule_mouseout() {
-  if (!mc_atom_tooltip_on) {
-    molecule_div.style("opacity", 1e-6);
-  }
-}
-
-layout.update_molecule_positions = function() {
-
-  // update model time display
-  if (mc_graph.model_time_label) {
-    mc_time_label.text(modelTimeLabel());
-=======
         render_atom_tooltip(i);
       }
     }
@@ -831,7 +595,6 @@
     container.setup_particles = setup_particles;
     container.update_molecule_positions = update_molecule_positions;
     container.scale = scale;
->>>>>>> d7d16fd2
   }
 
   container.resize = function(width, height) {
@@ -843,18 +606,5 @@
 
  if (node) { container(); }
 
-<<<<<<< HEAD
-  particle.attr("cx", function(d, i) {
-            return mc_x(nodes[model.INDICES.X][i]); })
-          .attr("cy", function(d, i) {
-            return mc_y(nodes[model.INDICES.Y][i]); })
-          .attr("r",  function(d, i) {
-            return mc_x(nodes[model.INDICES.RADIUS][i]) });
-  if (mc_atom_tooltip_on) {
-    render_atom_tooltip(mc_atom_tooltip_on)
-  }
-}
-=======
   return container;
-};
->>>>>>> d7d16fd2
+};