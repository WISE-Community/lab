/*global defineClass, extendClass, mixin, Lab, d3 */
/*jshint eqnull:true, indent: false */

if (typeof ISImporter === 'undefined') ISImporter = {};
(function() {

Lab.importExport.dgExporter.gameName = "InquirySpace Sensor Data Collector";

/**
  Quick & dirty fixed-digit formatter. Should work for reasonable ranges of numbers.
*/
ISImporter.fixed = function(d, n) {
  var str, out = "", negative = false;

  if (d < 0) { negative = true; }

  // round and right zero pad
  str = ""+Math.round(Math.abs(d)*Math.pow(10, n));

  // left zero pad
  while (str.length < n+1) {
    str = '0' + str;
  }
  // And put the decimal point in the right place
  if (negative) {
    out = "-";
  }
  out += str.slice(0, str.length-n) + '.' + str.slice(-n);
  return out;
};

// Returns true if the argument is a string that represents a valid, finite number (or is a valid, finite number)
function isNumeric(val) {
  // see http://stackoverflow.com/questions/18082/validate-numbers-in-javascript-isnumeric/1830844#1830844
  // AU 2013-04-09: modified so that strings with numbers and trailing characters still get interpreted as numbers
  return !isNaN(parseFloat(val)) && isFinite(parseFloat(val));
}

// Hmm.
ISImporter.Object = defineClass();

var MENU_GROUPS = {
  NONE: { name: null },
  GO_LINK: { name: "GoLink" },
  LAB_QUEST: { name: "LabQuest" }
};

// FIXME it should just be /jnlp
mixin( Lab.sensorApplet.GoIO.prototype, {codebase: '/jnlp'} );
mixin( Lab.sensorApplet.LabQuest.prototype, {codebase: '/jnlp'} );

<<<<<<< HEAD
  none: {
    applet: null,
    menuGroup: MENU_GROUPS.NONE,
    menuText: "select type of sensor...",
    menuDisabled: true,
    menuSelected: true,
    title: "Sensor",
    tareable: false,
    minReading: 0,
    maxReading: 2,
    readingUnits: "",
    precision: 1,
    maxSeconds: 20
  },

  goMotion: {
    applet: new ISImporter.GoIOApplet({
      listenerPath: 'ISImporter.sensors.goMotion.applet',
      sensorType: 'distance',
      appletId: 'distance-sensor'
    }),
=======
ISImporter.sensors = {
  none: {
    applet: null,
>>>>>>> 962a23a5
    menuGroup: MENU_GROUPS.NONE,
    menuText: "select type of sensor...",
    menuDisabled: true,
    menuSelected: true,
    title: "Sensor",
    tareable: false,
    minReading: 0,
    maxReading: 2,
    readingUnits: "",
    precision: 1,
    maxSeconds: 20
  },
};
var sensorDef,
    appletClass,
    sensorMenuGroup,
    unitsDef = Lab.sensorApplet.unitsDefinition.units;

for (key in Lab.sensorApplet.sensorDefinitions) {
  if (Lab.sensorApplet.sensorDefinitions.hasOwnProperty(key)) {
    sensorDef = Lab.sensorApplet.sensorDefinitions[key];
    if(sensorDef.appletClass === 'goio') {
      appletClass = Lab.sensorApplet.GoIO;
    } else if (sensorDef.appletClass === 'labquest') {
      appletClass = Lab.sensorApplet.LabQuest;
    } else {
      throw "Unknown appletClass: " + sensorDef.appletClass;
    }
    if(sensorDef.deviceName === 'GoMotion') {
      sensorMenuGroup = MENU_GROUPS.NONE;
    } else if (sensorDef.deviceName === 'GoIO') {
      sensorMenuGroup = MENU_GROUPS.GO_LINK;
    } else if (sensorDef.deviceName === 'LabQuest') {
      sensorMenuGroup = MENU_GROUPS.LAB_QUEST;
    } else {
      throw "Unknown deviceName: " + sensorDef.deviceName;
    }

    ISImporter.sensors[key] = {
      applet: new appletClass({
        listenerPath: 'ISImporter.sensors.' + key + '.applet',
        sensorDefinitions: [sensorDef],
        appletId: sensorDef.measurementType + '-sensor'
      }),
      menuGroup: sensorMenuGroup,
      // This is different than before it will duplicate the menuGroup
      // in most cases, the sensor definitions will likely change shortly
      // then this can be fixed
      menuText: sensorDef.sensorName,
      title: sensorDef.measurementName,
      tareable: sensorDef.tareable,
      maxReading: sensorDef.maxReading,
      minReading: sensorDef.minReading,
      readingUnits: unitsDef[sensorDef.measurementType].symbol,
      precision: sensorDef.precision,
      samplesPerSecond: sensorDef.samplesPerSecond,
      maxSeconds: sensorDef.maxSeconds
    };
  }
}

// It just so happens that the keys of the

ISImporter.GraphController = defineClass({

  title: "Graph",
  yLabel: "Y Axis",
  xLabel: "X Axis",

  element: null,
  graph: null,
  dataset: null,

  // Some reasonable initial values
  xMin: 0,
  xMax: 20,
  yMin: 0,
  yMax: 2,

  setTitle: function(title) {
    this.title = title;
    this.graph.title(title);
  },

  setXMax: function(xMax) {
    this.xMax = xMax;
    this.graph.xmax(xMax);
  },

  setYMax: function(yMax) {
    this.yMax = yMax;
    this.graph.ymax(yMax);
  },

  setYMin: function(yMin) {
    this.yMin = yMin;
    this.graph.ymin(yMin);
  },

  setYLabel: function() {},

  setDataset: function(dataset) {
    if (this.dataset) {
      this.dataset.removeListener('data', this.dataListener);
      this.dataset.removeListener('dataReset', this.dataResetListener);
    }
    this.dataset = dataset;
    this.dataset.on('data', this.dataListener);
    this.dataset.on('dataReset', this.dataResetListener);
    this.dataResetListener();
  },

  init: function() {
    var self = this;
    this.initGraph();

    this.dataListener = function(d) {
      self.graph.addPoint(d);
    };

    this.dataResetListener = function() {
      self.graph.resetPoints(self.dataset.getDataPoints());
    };
  },

  initGraph: function() {
    this.graph = Lab.grapher.Graph(this.element, {
      title       : this.title,
      xlabel      : this.xLabel,
      xmin        : this.xMin,
      xmax        : this.xMax,
      ylabel      : this.yLabel,
      ymin        : this.yMin,
      ymax        : this.yMax,
      xTickCount  : 6,
      yTickCount  : 7,
      xFormatter  : "2s",
      yFormatter  : "2s",

      dataType: 'points',
      dataPoints: [],

      markAllDataPoints: false,
      markNearbyDataPoints: false,
      extraCirclesVisibleOnHover: 0,
      showRulersOnSelection: true,
      dataChange  : false
    }, "Select a sensor type");

    // allow title to be styled by CSS
    d3.select(this.element + ' text.title').style('font-size', null);
  },

  removeNotification: function() {
    this.graph.notify('');
  },

  /* User interactions with the Lab grapher may change the displayed graph bounds (xmin, xmax, ymin,
     ymax) without notifying us. This restores the graph bounds to the last programmatically-set
     bounds, e.g., the default bounds for the currently selected sensor.
  */
  restoreLastSavedGraphBounds: function() {
    this.graph.xmin(this.xMin);
    this.graph.xmax(this.xMax);
    this.graph.ymin(this.yMin);
    this.graph.ymax(this.yMax);
  },

  resetGraph: function() {
    this.restoreLastSavedGraphBounds();
    this.graph.reset();
  },

  startSelection: function() {
    var self = this;

    if (this.dataset.getSelectionDomain() === null) {
      this.dataset.select([]);
    }

    this.graph.selectionDomain(this.dataset.getSelectionDomain());
    this.graph.selectionListener(function(domain) {
      self.dataset.select(domain);
    });
    this.graph.selectionVisible(true);
  },

  stopSelection: function() {
    // first, make sure to turn off the listener so selectionDomain(null) doesn't
    // change the dataset selection
    this.graph.selectionListener(null);
    this.graph.selectionDomain(null).selectionVisible(false);
  },

  getSelectionDataset: function() {}
});


ISImporter.graphController = new ISImporter.GraphController({
  element: '#graph',
  title:   "Sensor Graph",
  xLabel:  "Time (s)"
});


ISImporter.appController = new ISImporter.Object({

  currentApplet: null,
  currentAppletReady: false,
  started: false,
  selecting: false,
  filledMetadata: [],
  runNumber: 1,

  // could split interface controller from generic app container--but not yet.
  $body: null,
  $sensorDisconnect: null,
  $tareButton: null,
  $sensorSelector: null,
  $startButton: null,
  $stopButton: null,
  $resetButton: null,
  $realtimeDisplay: null,
  $realtimeDisplayValue: null,
  $realtimeDisplayUnits: null,

  init: function() {
    var self = this;
    this.appletDataListener = function(y) {
      y = y[0];
      if (self.sensor.tareable) {
        y -= (self.sensor.tareValue || 0);
      }
      self.rawDataset.add(y);
    };

    this.tareListener = function(y) {
      self.sensor.tareValue = y;
      self.endTare();
    };

    this.initInterface();
  },

  initInterface: function() {
    var self = this,
        key;

    this.$sensorSelector = $('#sensor-selector');

    for (key in ISImporter.sensors) {
      if (ISImporter.sensors.hasOwnProperty(key)) {
        this.addSensorSelection(key);
      }
    }

    this.$sensorSelector.on('change', function() {
      self.sensorChanged();
    });

    this.$realtimeDisplay = $('#realtime-display');

    // Set up button handlers. Surely this boilerplate can be eliminated.

    this.$sensorDisconnect = $('#sensor-disconnect-button');
    this.$sensorDisconnect.on('click', function() {
      if ($(this).hasClass('disabled')) return false;
      self.sensorDisconnect();
    });

    this.$tareButton = $('#tare-button');
    this.$tareButton.on('click', function() {
      if ($(this).hasClass('disabled')) return false;
      self.tare();
    });

    this.$startButton = $('#start-button');
    this.$startButton.on('click', function() {
      if ($(this).hasClass('disabled')) return false;
      self.start();
    });

    this.$stopButton = $('#stop-button');
    this.$stopButton.on('click', function() {
      if ($(this).hasClass('disabled')) return false;
      self.stop();
    });

    this.$resetButton = $('#reset-button');
    this.$resetButton.on('click', function() {
      if ($(this).hasClass('disabled')) return false;
      self.reset();
    });

    this.$exportButton = $('#export-data-button');
    this.$exportButton.on('click', function() {
      if ($(this).hasClass('disabled')) return false;
      self.exportData();
    });

    this.$selectButton = $('#select-data-button');
    this.$selectButton.on('click', function() {
      if ($(this).hasClass('disabled')) return false;
      self.select();
    });

    this.$cancelButton = $('#cancel-selection-button');
    this.$cancelButton.on('click', function() {
      if ($(this).hasClass('disabled')) return false;
      self.cancel();
    });

    this.$realtimeDisplayValue = $('#realtime-display .realtime-value');
    this.$realtimeDisplayUnits = $('#realtime-display .realtime-units');

    var updateExportAvailability = function() {
      var el = this,
         val = $(el).val();
      if (typeof(val) !== "undefined" && val != null && val !== "") {
        if (self.filledMetadata.indexOf(el) == -1) {
          self.filledMetadata.push(el);
        }
      } else {
        var idx = self.filledMetadata.indexOf(el);
        if (idx != -1) {
          self.filledMetadata.splice(idx,1);
        }
      }
      if (self.filledMetadata.length > 0 || self.dataset.getLength() > 0) {
        self.enable(self.$exportButton);
      } else {
        self.disable(self.$exportButton);
      }
    };
    $('.metadata-label, .metadata-value').on('keyup', updateExportAvailability);
  },

  disableControlButtons: function() {
    this.disable(this.$startButton);
    this.disable(this.$stopButton);
    this.disable(this.$resetButton);
    this.disable(this.$exportButton);
    this.disable(this.$selectButton);
  },

  enable: function($button) {
    $button.removeClass('disabled').addClass('enabled');
  },

  disable: function($button) {
    $button.removeClass('enabled').addClass('disabled');
  },

  show: function($el) {
    $el.removeClass('hidden');
  },

  hide: function($el) {
    $el.addClass('hidden');
  },

  // initialization
  addSensorSelection: function(sensorKey) {
    var sensor = ISImporter.sensors[sensorKey],
        $el;

    if (sensor.menuGroup.name == null) {
      $el = this.$sensorSelector;
    } else {
      $el = this.$sensorSelector.find('optgroup[label="' + sensor.menuGroup.name + '"]');
      if ($el.length < 1) {
        $el = $('<optgroup label="' + sensor.menuGroup.name + '"></optgroup>');
        $el.appendTo( this.$sensorSelector );
      }
    }

    disabled = sensor.menuDisabled ? " disabled" : "";
    selected = sensor.menuSelected ? " selected" : "";
    $el.append('<option value="' + sensorKey + '"' + disabled + selected + '>' + sensor.menuText + '</option>');
  },

  setupGraph: function(title, yLabel, yMax, dataset) {},

  setupRealtimeDisplay: function(units) {
    var self = this;

    this.$realtimeDisplayValue.text('');
    self.$realtimeDisplayUnits.text(units).hide();

    var precision = self.sensor.precision;
    if (typeof(precision) === 'undefined' || precision === null) {
      precision = 1;
    }

    this.dataset.on('data', function(d) {
      self.$realtimeDisplayValue.text(ISImporter.fixed(d[1], precision));
      self.$realtimeDisplayUnits.show();
    });

    this.dataset.on('dataReset', function(d) {
      var length = self.dataset.getLength(),
          text;

      if (length > 0) {
        text = ISImporter.fixed(self.dataset.getDataPoints()[length-1], precision);
      } else {
        text = self.$realtimeDisplayValue.text();
        // text = '';
        // self.$realtimeDisplayUnits.hide();
      }
      self.$realtimeDisplayValue.text(text);
    });
  },

  stopInterface: function(self) {
    if (self.started) self.stop();
    if (self.taring) self.endTare();
    if (self.singleValueTimerId) {
      clearInterval(self.singleValueTimerId);
      self.singleValueTimerId = null;
    }
  },

  // events
  sensorDisconnect: function() {
    this.logAction('disconnect');
    this.stopInterface(this);
    this.currentApplet.removeListeners('data');
    this.currentApplet.remove();
    this.disable(this.$startButton);
    this.disable(this.$stopButton);
    this.disable(this.$resetButton);
    this.hide(this.$tareButton);
    this.hide(this.$realtimeDisplay);
    if (this.taring) this.endTare();
    this.$sensorSelector.val("select-sensor");
    this.disable(this.$sensorDisconnect);
    $('.metadata-label, .metadata-value').attr("disabled","disabled");
  },

  handleSensorNotConnected: function() {
      var self = this;
      $('#dialog-confirm-content').text("No sensor (or the wrong sensor) is connected! Please connect your sensor and click OK to try again, or Cancel to stop trying.");
      $('#dialog-confirm').attr('title', "No sensor found!");
      $('#dialog-confirm').dialog({
        resizable: false,
        height: 300,
        width: 400,
        modal: true,
        buttons: {
          "OK": function() {
            $(this).dialog("close");
            if (self.singleValueTimerId === null) {
              self.singleValueTimerId = setInterval(function() {self.readSingleValue();}, 1000);
            }
          },
          "Cancel": function() {
            $(this).dialog("close");
            self.sensorDisconnect();
          }
        }
      });
  },

  // events
  sensorChanged: function() {
    var val        = (this.getSensorSelection() || "none"),
        self       = this;

    this.sensor = ISImporter.sensors[val];

    if (this.currentApplet === this.sensor.applet && (this.currentApplet === null || this.currentApplet.getState() !== "not appended")) {
      return;
    }

    this.stopInterface(self);

    if (this.currentApplet) {
      this.currentApplet.removeListeners('data');
      this.currentApplet.remove();
    }

    this.currentApplet = this.sensor.applet;
    this.currentAppletReady = false;
<<<<<<< HEAD
    if (this.currentApplet === null) {
      $(".sensor-applet").remove();
      $(".test-sensor-applet").remove();
    } else {
      this.currentApplet.on('sensorReady', function() {
        self.sensorAppletReady();
      });
      this.currentApplet.on('deviceUnplugged', function() {
        self.stopInterface(self);
        self.logAction('deviceUnplugged');
        $('#dialog-confirm-content').text("No sensor device is connected! Please connect your device and click OK to try again, or Cancel to stop trying.");
        $('#dialog-confirm').attr('title', "No sensor device found!");
        $('#dialog-confirm').dialog({
          resizable: false,
          height: 300,
          width: 400,
          modal: true,
          buttons: {
            "OK": function() {
              $(this).dialog("close");
              if (self.singleValueTimerId === null) {
                self.singleValueTimerId = setInterval(function() {self.readSingleValue();}, 1000);
              }
            },
            "Cancel": function() {
              $(this).dialog("close");
              self.sensorDisconnect();
            }
          }
        });
      });
      this.currentApplet.on('sensorUnplugged', function() {
        self.stopInterface(self);
        self.logAction('sensorUnplugged');
        $('#dialog-confirm-content').text("No sensor (or the wrong sensor) is connected! Please connect your sensor and click OK to try again, or Cancel to stop trying.");
        $('#dialog-confirm').attr('title', "No sensor found!");
=======
    if (this.currentApplet !== null) {
      this.currentApplet.on('sensorReady', function() {
        self.sensorAppletReady();
      });
      this.currentApplet.on('deviceUnplugged', function() {
        self.stopInterface(self);
        self.logAction('deviceUnplugged');
        $('#dialog-confirm-content').text("No sensor device is connected! Please connect your device and click OK to try again, or Cancel to stop trying.");
        $('#dialog-confirm').attr('title', "No sensor device found!");
>>>>>>> 962a23a5
        $('#dialog-confirm').dialog({
          resizable: false,
          height: 300,
          width: 400,
          modal: true,
          buttons: {
            "OK": function() {
              $(this).dialog("close");
              if (self.singleValueTimerId === null) {
                self.singleValueTimerId = setInterval(function() {self.readSingleValue();}, 1000);
              }
            },
            "Cancel": function() {
              $(this).dialog("close");
              self.sensorDisconnect();
            }
          }
        });
      });
<<<<<<< HEAD
=======
      this.currentApplet.on('sensorUnplugged', function() {
        self.stopInterface(self);
        self.logAction('sensorUnplugged');
        self.handleSensorNotConnected();
      });
>>>>>>> 962a23a5
    }

    this.dataset = new ISImporter.Dataset();
    this.rawDataset = this.getNewRawDataset();
    this.dataset.setXIncrement( this.rawDataset.getXIncrement() * (this.sensor.downsampleRate || 1) );

    this.setupRealtimeDisplay(this.sensor.readingUnits);

    ISImporter.graphController.setDataset( this.dataset );
    ISImporter.graphController.setXMax( this.sensor.maxSeconds );
    ISImporter.graphController.setYMin( this.sensor.minReading || 0 );
    ISImporter.graphController.setYMax( this.sensor.maxReading );
    ISImporter.graphController.setTitle( this.sensor.title + " Graph");

<<<<<<< HEAD
    if (this.currentApplet) {
      this.currentApplet.append();
=======
    if(this.currentApplet){
      this.currentApplet.append($('#main .left'), function(error){
        if(error) {
          if (error instanceof Lab.sensorApplet.JavaLoadError) {
            throw "It appears that Java applets cannot run in your browser. If you are able to fix this, reload the page to use the sensor";
          } else if (error instanceof Lab.sensorApplet.AppletInitializationError) {
            throw "The sensor applet appears not to be loading. If you are able to fix this, reload the page to use the sensor";
          } else if (error instanceof Lab.sensorApplet.SensorConnectionError) {
            self.handleSensorNotConnected();
          } else {
            throw "There was an unexpected error when connecting to the sensor";
          }
        } else {
          self.sensorAppletReady();
        }
      });
>>>>>>> 962a23a5
    }

    // we'll skip explicit state management... for now.
    this.disableControlButtons();
    $('.metadata-label, .metadata-value').attr("disabled","disabled");

    if (this.sensor.tareable) {
      this.disable(this.$tareButton);
      this.show(this.$tareButton);
    } else {
      this.hide(this.$tareButton);
    }

    if (this.currentApplet) {
      this.enable(this.$sensorDisconnect);
      this.show(this.$realtimeDisplay);
    } else {
      this.disable(this.$sensorDisconnect);
      this.hide(this.$realtimeDisplay);
    }

    ISImporter.graphController.removeNotification();
  },

  // useful because it creates a new counter for filtering data
  getNewRawDataset: function() {
    var rawDataset = new ISImporter.Dataset(),
        self = this;

    rawDataset.setXIncrement( 1 / (this.sensor.samplesPerSecond || 10));

    // Filter the raw dataset
    rawDataset.on('data', (function() {
      var count = 0,
          downsampleRate  = self.sensor.downsampleRate || 1,
          filteredDataset = self.dataset;

      return function(d) {
        if (count++ % downsampleRate === 0) {
          filteredDataset.add(d[1]);
        }
      };
    }()));
    return rawDataset;
  },

  metadataLabelChanged: function(fieldNum) {},
  metadataValueChanged: function(fieldNum) {},
  frequencyChanged: function() {},
  selectionChanged: function() {},

  sensorAppletReady: function() {
    if (this.currentAppletReady) return;
    this.currentAppletReady = true;
    this.enable(this.$startButton);
    if (this.sensor.tareable) this.enable(this.$tareButton);
    $('.metadata-label, .metadata-value').removeAttr("disabled");
    // Read the current sensor value and inject it into the display
    // TODO Poll and update this every second while we're not collecting and not errored out
    var _this = this;
    if (this.singleValueTimerId === null) {
      this.readSingleValue();
      this.singleValueTimerId = setInterval(function() {_this.readSingleValue();}, 1000);
    }
  },

  singleValueTimerId: null,
  readSingleValue: function() {
    try {
      var values = this.currentApplet.readSensor();
      var val = values[0];

      if (this.sensor.tareable) {
        val -= (this.sensor.tareValue || 0);
      }

      var precision = this.sensor.precision;
      if (typeof(precision) === 'undefined' || precision === null) {
        precision = 1;
      }

      this.$realtimeDisplayValue.text(ISImporter.fixed(val, precision));
      this.$realtimeDisplayUnits.show();
    } catch(e) {
      // console.log("problem enumeratingSensors " + e);
    }
  },

  start: function() {
    this.logAction('started');
    this.started = true;
    if (this.singleValueTimerId) {
      window.clearInterval(this.singleValueTimerId);
      this.singleValueTimerId = null;
    }
    this.currentApplet.on('data', this.appletDataListener);
    this.currentApplet.start();
    this.disable(this.$startButton);
    this.disable(this.$tareButton);
    this.enable(this.$stopButton);
  },

  stop: function() {
    this.started = false;
    if (this.currentApplet) this.currentApplet.stop();

    this.disable(this.$stopButton);
    this.enable(this.$tareButton);
    this.enable(this.$resetButton);

    // this.$realtimeDisplayValue.text('');
    // this.$realtimeDisplayUnits.hide();

    if (this.dataset.getLength() > 0) {
      this.enable(this.$exportButton);
      this.enable(this.$selectButton);
    }

    var _this = this;
    if (this.singleValueTimerId === null) {
      this.singleValueTimerId = window.setInterval(function() {_this.readSingleValue();}, 1000);
    }
  },

  reset: function() {
    if (this.taring) return;
    this.logAction('reset');
    this.currentApplet.removeListener('data', this.appletDataListener);
    this.rawDataset = this.getNewRawDataset();
    this.dataset.setDataPoints();   // perhaps this should be a 'clear' convenience method
    this.dataset.select(null);
    this.dataset.setNextX(0);
    this.enable(this.$startButton);
    this.enable(this.$tareButton);
    this.disable(this.$resetButton);
    this.disable(this.$selectButton);
    if (this.filledMetadata.length === 0) {
      this.disable(this.$exportButton);
    }
    ISImporter.graphController.resetGraph();
  },

  tare: function() {
    var self = this;

    if (this.started) return false;

    if (this.singleValueTimerId) {
      window.clearInterval(this.singleValueTimerId);
      this.singleValueTimerId = null;
    }

    this.taring = true;
    this.$tareButton.text("Zeroing...");
    this.disable(this.$tareButton);
    this.disable(this.$startButton);
    this.disable(this.$resetButton);

    this.currentApplet.removeListener('data', this.appletDataListener);
    this.currentApplet.on('data', this.tareListener);

    // Make sure UI updates before applet start locks it up...
    // TODO: should this happen in SensorApplet (js) class itself?
    window.setTimeout(function() {
      self.currentApplet.start();
    }, 10);
  },

  endTare: function() {
    this.currentApplet.removeListener('data', this.tareListener);
    this.currentApplet.stop();

    this.taring = false;

    // we've got your state management fail right here:
    if (this.dataset.getLength() > 0) {
      this.enable(this.$resetButton);
    } else {
      this.enable(this.$startButton);
    }

    this.$tareButton.text("Zero");
    if (this.sensor.tareable) {
      this.enable(this.$tareButton);
    }

    var _this = this;
    if (this.singleValueTimerId === null) {
      this.singleValueTimerId = window.setInterval(function() {_this.readSingleValue();}, 1000);
    }
  },

  exportData: function() {
    var data,
        label;

    this.logAction('exported');

    if (this.selecting) {
      data = this.dataset.getSelectedDataPoints();
    } else {
      data = this.dataset.getDataPoints();
    }

    Lab.importExport.dgExporter.exportData(["Run"], [this.runNumber], ["Sensor reading"], data);
    this.runNumber++;

    this.selecting = false;

    ISImporter.graphController.stopSelection();
    this.hide(this.$cancelButton);
    if (this.$startButton.hasClass('disabled') && this.$stopButton.hasClass('disabled')) {
      this.enable(this.$resetButton);
      this.enable(this.$selectButton);
    } else {
      this.disable(this.$exportButton);
    }
  },

  logAction: function(action) {
    var logString,
        len,
        label,
        value,
        labels = [],
        values = [],
        i;

    for (i = 1, len = this.getMetadataItemCount(); i <= len; i++) {
      label = this.getMetadataLabel(i);
      if (label && label.length > 0) {
        labels.push(label);
        values.push(this.getMetadataValue(i));
      }
    }

    logString = "User " + action + " " + this.sensor.title + " sensor. ";
    logString += "Per-run Settings and Data: ";
    logString += JSON.stringify({
      action: action,
      type: "sensor",
      measurementType: this.sensor.title,
      fields: labels,
      values: values
    });

    Lab.importExport.dgExporter.logAction(logString);
  },

  select: function() {
    this.selecting = true;
    ISImporter.graphController.startSelection();
    this.show(this.$cancelButton);
    this.enable(this.$cancelButton);
    this.disable(this.$selectButton);
    this.disable(this.$resetButton);
  },

  cancel: function() {
    this.selecting = false;
    this.dataset.select(null);
    ISImporter.graphController.stopSelection();
    this.hide(this.$cancelButton);
    this.enable(this.$resetButton);
    this.enable(this.$selectButton);
  },

  // accessors
  getSensorSelection: function() {
    return this.$sensorSelector.val();
  },

  setSensorSelection: function(id) {
    this.$sensorSelector.val(id);
    this.sensorChanged();
  },

  getMetadataItemCount: function() {
    return $('#metadata-fields .metadata-value').length;
  },

  getMetadataLabel: function(fieldNum) {
    return $.trim( $('#metadata-' + fieldNum + ' .metadata-label').val() );
  },

  getMetadataValue: function(fieldNum) {
    var val = $('#metadata-' + fieldNum + ' .metadata-value').val();
    if (isNumeric(val)) return parseFloat(val);
    return val;
  },

  clearMetadata: function(fieldNum) {
    this._clearMetadata(fieldNum, "label");
    this._clearMetadata(fieldNum, "value");
  },

  _clearMetadata: function(fieldNum, type) {
    var md = $('#metadata-' + fieldNum + ' .metadata-' + type);
    md.val('');
    var idx = this.filledMetadata.indexOf(md[0]);
    if (idx != -1) {
      this.filledMetadata.splice(idx,1);
    }
  },

  getFrequency: function() {}

});

ISImporter.main = function() {
  ISImporter.graphController.init();
  ISImporter.appController.init();

  window.graph = ISImporter.graphController.graph;
};

$(document).ready(function() {
  ISImporter.main();
});

}());<|MERGE_RESOLUTION|>--- conflicted
+++ resolved
@@ -49,33 +49,9 @@
 mixin( Lab.sensorApplet.GoIO.prototype, {codebase: '/jnlp'} );
 mixin( Lab.sensorApplet.LabQuest.prototype, {codebase: '/jnlp'} );
 
-<<<<<<< HEAD
-  none: {
-    applet: null,
-    menuGroup: MENU_GROUPS.NONE,
-    menuText: "select type of sensor...",
-    menuDisabled: true,
-    menuSelected: true,
-    title: "Sensor",
-    tareable: false,
-    minReading: 0,
-    maxReading: 2,
-    readingUnits: "",
-    precision: 1,
-    maxSeconds: 20
-  },
-
-  goMotion: {
-    applet: new ISImporter.GoIOApplet({
-      listenerPath: 'ISImporter.sensors.goMotion.applet',
-      sensorType: 'distance',
-      appletId: 'distance-sensor'
-    }),
-=======
 ISImporter.sensors = {
   none: {
     applet: null,
->>>>>>> 962a23a5
     menuGroup: MENU_GROUPS.NONE,
     menuText: "select type of sensor...",
     menuDisabled: true,
@@ -560,11 +536,7 @@
 
     this.currentApplet = this.sensor.applet;
     this.currentAppletReady = false;
-<<<<<<< HEAD
-    if (this.currentApplet === null) {
-      $(".sensor-applet").remove();
-      $(".test-sensor-applet").remove();
-    } else {
+    if (this.currentApplet !== null) {
       this.currentApplet.on('sensorReady', function() {
         self.sensorAppletReady();
       });
@@ -595,46 +567,8 @@
       this.currentApplet.on('sensorUnplugged', function() {
         self.stopInterface(self);
         self.logAction('sensorUnplugged');
-        $('#dialog-confirm-content').text("No sensor (or the wrong sensor) is connected! Please connect your sensor and click OK to try again, or Cancel to stop trying.");
-        $('#dialog-confirm').attr('title', "No sensor found!");
-=======
-    if (this.currentApplet !== null) {
-      this.currentApplet.on('sensorReady', function() {
-        self.sensorAppletReady();
-      });
-      this.currentApplet.on('deviceUnplugged', function() {
-        self.stopInterface(self);
-        self.logAction('deviceUnplugged');
-        $('#dialog-confirm-content').text("No sensor device is connected! Please connect your device and click OK to try again, or Cancel to stop trying.");
-        $('#dialog-confirm').attr('title', "No sensor device found!");
->>>>>>> 962a23a5
-        $('#dialog-confirm').dialog({
-          resizable: false,
-          height: 300,
-          width: 400,
-          modal: true,
-          buttons: {
-            "OK": function() {
-              $(this).dialog("close");
-              if (self.singleValueTimerId === null) {
-                self.singleValueTimerId = setInterval(function() {self.readSingleValue();}, 1000);
-              }
-            },
-            "Cancel": function() {
-              $(this).dialog("close");
-              self.sensorDisconnect();
-            }
-          }
-        });
-      });
-<<<<<<< HEAD
-=======
-      this.currentApplet.on('sensorUnplugged', function() {
-        self.stopInterface(self);
-        self.logAction('sensorUnplugged');
         self.handleSensorNotConnected();
       });
->>>>>>> 962a23a5
     }
 
     this.dataset = new ISImporter.Dataset();
@@ -649,10 +583,6 @@
     ISImporter.graphController.setYMax( this.sensor.maxReading );
     ISImporter.graphController.setTitle( this.sensor.title + " Graph");
 
-<<<<<<< HEAD
-    if (this.currentApplet) {
-      this.currentApplet.append();
-=======
     if(this.currentApplet){
       this.currentApplet.append($('#main .left'), function(error){
         if(error) {
@@ -669,7 +599,6 @@
           self.sensorAppletReady();
         }
       });
->>>>>>> 962a23a5
     }
 
     // we'll skip explicit state management... for now.
